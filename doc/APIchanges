--- conflicted
+++ resolved
@@ -13,7 +13,6 @@
 
 API changes, most recent first:
 
-<<<<<<< HEAD
 2011-05-28 - xxxxxx - lavu 51.3.0 - pixdesc.h
   Add av_get_pix_fmt_name() in libavutil/pixdesc.h, and deprecate
   avcodec_get_pix_fmt_name() in libavcodec/avcodec.h in its favor.
@@ -31,12 +30,10 @@
 2011-05-XX - XXXXXX - lavfi 2.6.0 - avcodec.h
   Add avfilter_get_video_buffer_ref_from_frame() to libavfilter/avcodec.h.
 
-=======
 2011-05-28 - 0420bd7 - lavu 51.2.0 - pixdesc.h
   Add av_get_pix_fmt_name() in libavutil/pixdesc.h, and deprecate
   avcodec_get_pix_fmt_name() in libavcodec/avcodec.h in its favor.
 
->>>>>>> 90da52f0
 2011-05-25 - 30315a8 - lavf 53.1.0 - avformat.h
   Add fps_probe_size to AVFormatContext.
 
