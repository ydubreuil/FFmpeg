--- conflicted
+++ resolved
@@ -275,11 +275,8 @@
 @item Deluxe Paint Animation    @tab   @tab X
 @item DFA                       @tab   @tab X
     @tab This format is used in Chronomaster game
-<<<<<<< HEAD
+@item DirectDraw Surface        @tab   @tab X
 @item DSD Stream File (DSF)     @tab   @tab X
-=======
-@item DirectDraw Surface        @tab   @tab X
->>>>>>> 5c018ee1
 @item DV video                  @tab X @tab X
 @item DXA                       @tab   @tab X
     @tab This format is used in the non-Windows version of the Feeble Files
