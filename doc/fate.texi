\input texinfo @c -*- texinfo -*-

@settitle FATE Automated Testing Environment
@titlepage
@center @titlefont{FATE Automated Testing Environment}
@end titlepage

@node Top
@top

@contents

@chapter Introduction

  FATE is an extended regression suite on the client-side and a means
for results aggregation and presentation on the server-side.

  The first part of this document explains how you can use FATE from
your FFmpeg source directory to test your ffmpeg binary. The second
part describes how you can run FATE to submit the results to FFmpeg's
FATE server.

  In any way you can have a look at the publicly viewable FATE results
by visiting this website:

  @url{http://fate.ffmpeg.org/}

  This is especially recommended for all people contributing source
code to FFmpeg, as it can be seen if some test on some platform broke
with there recent contribution. This usually happens on the platforms
the developers could not test on.

  The second part of this document describes how you can run FATE to
submit your results to FFmpeg's FATE server. If you want to submit your
results be sure to check that your combination of CPU, OS and compiler
is not already listed on the above mentioned website.

  In the third part you can find a comprehensive listing of FATE makefile
targets and variables.


@chapter Using FATE from your FFmpeg source directory

  If you want to run FATE on your machine you need to have the samples
in place. You can get the samples via the build target fate-rsync.
Use this command from the top-level source directory:

@example
make fate-rsync SAMPLES=fate-suite/
make fate       SAMPLES=fate-suite/
@end example

  The above commands set the samples location by passing a makefile
variable via command line. It is also possible to set the samples
location at source configuration time by invoking configure with
`--samples=<path to the samples directory>'. Afterwards you can
invoke the makefile targets without setting the SAMPLES makefile
variable. This is illustrated by the following commands:

@example
./configure --samples=fate-suite/
make fate-rsync
make fate
@end example

  Yet another way to tell FATE about the location of the sample
directory is by making sure the environment variable FATE_SAMPLES
contains the path to your samples directory. This can be achieved
by e.g. putting that variable in your shell profile or by setting
it in your interactive session.

@example
FATE_SAMPLES=fate-suite/ make fate
@end example

@float NOTE
Do not put a '~' character in the samples path to indicate a home
directory. Because of shell nuances, this will cause FATE to fail.
@end float


@chapter Submitting the results to the FFmpeg result aggregation server

  To submit your results to the server you should run fate through the
shell script tests/fate.sh from the FFmpeg sources. This script needs
to be invoked with a configuration file as its first argument.

@example
tests/fate.sh /path/to/fate_config
@end example

  A configuration file template with comments describing the individual
configuration variables can be found at @file{tests/fate_config.sh.template}.

@ifhtml
  The mentioned configuration template is also available here:
@verbatiminclude ../tests/fate_config.sh.template
@end ifhtml

  Create a configuration that suits your needs, based on the configuration
template. The `slot' configuration variable can be any string that is not
yet used, but it is suggested that you name it adhering to the following
pattern <arch>-<os>-<compiler>-<compiler version>. The configuration file
itself will be sourced in a shell script, therefore all shell features may
be used. This enables you to setup the environment as you need it for your
build.

  For your first test runs the `fate_recv' variable should be empty or
commented out. This will run everything as normal except that it will omit
the submission of the results to the server. The following files should be
present in $workdir as specified in the configuration file:

@itemize
    @item configure.log
    @item compile.log
    @item test.log
    @item report
    @item version
@end itemize

  When you have everything working properly you can create an SSH key and
send its public part to the FATE server administrator.

  Configure your SSH client to use public key authentication with that key
when connecting to the FATE server. Also do not forget to check the identity
of the server and to accept its host key. This can usually be achieved by
running your SSH client manually and killing it after you accepted the key.
The FATE server's fingerprint is:

  b1:31:c8:79:3f:04:1d:f8:f2:23:26:5a:fd:55:fa:92

  The only thing left is to automate the execution of the fate.sh script and
the synchronisation of the samples directory.


@chapter FATE makefile targets and variables

@section Makefile targets

@table @option
@item fate-rsync
    Download/synchronize sample files to the configured samples directory.

@item fate-list
    Will list all fate/regression test targets.

@item fate
    Run the FATE test suite (requires the fate-suite dataset).
@end table

@section Makefile variables

@table @option
@item V
    Verbosity level, can be set to 0, 1 or 2.
    @itemize
        @item 0: show just the test arguments
        @item 1: show just the command used in the test
        @item 2: show everything
    @end itemize

@item SAMPLES
    Specify or override the path to the FATE samples at make time, it has a
    meaning only while running the regression tests.

@item THREADS
    Specify how many threads to use while running regression tests, it is
    quite useful to detect thread-related regressions.
@end table

Example:
@example
<<<<<<< HEAD
make V=1 SAMPLES=/var/fate/samples THREADS=2 fate
@end example
=======
    make V=1 SAMPLES=/var/fate/samples THREADS=2 fate
@end example

@chapter Automated Tests
In order to automatically testing specific configurations, e.g. multiple
compilers, @command{tests/fate.sh} is provided.

This shell script builds Libav, runs the regression tests and prepares a
report that can be sent to @url{fate.libav.org} or directly examined locally.

@section Testing Profiles
The configuration file passed to @command{fate.sh} is shell scripts as well.

It must provide at least a @var{slot} identifier, the @var{repo} from
which fetch the sources, the @var{samples} directory, a @var{workdir} with
enough space to build and run all the tests.
Optional submit command @var{fate_recv} and a @var{comment} to describe
the testing profile are available.

Additional optional parameter to tune the Libav building and reporting process
can be passed.

@example
slot=                                   # some unique identifier
repo=git://git.libav.org/libav.git      # the source repository
samples=/path/to/fate/samples
workdir=                                # directory in which to do all the work
fate_recv="ssh -T fate@@fate.libav.org"  # command to submit report
comment=                                # optional description

# the following are optional and map to configure options
arch=
cpu=
cross_prefix=
cc=
target_os=
sysroot=
target_exec=
target_path=
extra_cflags=
extra_ldflags=
extra_libs=
extra_conf=     # extra configure options not covered above

#make=          # name of GNU make if not 'make'
makeopts=       # extra options passed to 'make'
#tar=           # command to create a tar archive from its arguments on
                # stdout, defaults to 'tar c'
@end example

@section Submitting Reports
In order to send reports you need to create an @command{ssh} key and send it
to @email{root@@libav.org}.
The current server fingerprint is @var{a4:99:d7:d3:1c:92:0d:56:d6:d5:61:be:01:ae:7d:e6}
>>>>>>> c57fe49d
<|MERGE_RESOLUTION|>--- conflicted
+++ resolved
@@ -170,62 +170,5 @@
 
 Example:
 @example
-<<<<<<< HEAD
 make V=1 SAMPLES=/var/fate/samples THREADS=2 fate
-@end example
-=======
-    make V=1 SAMPLES=/var/fate/samples THREADS=2 fate
-@end example
-
-@chapter Automated Tests
-In order to automatically testing specific configurations, e.g. multiple
-compilers, @command{tests/fate.sh} is provided.
-
-This shell script builds Libav, runs the regression tests and prepares a
-report that can be sent to @url{fate.libav.org} or directly examined locally.
-
-@section Testing Profiles
-The configuration file passed to @command{fate.sh} is shell scripts as well.
-
-It must provide at least a @var{slot} identifier, the @var{repo} from
-which fetch the sources, the @var{samples} directory, a @var{workdir} with
-enough space to build and run all the tests.
-Optional submit command @var{fate_recv} and a @var{comment} to describe
-the testing profile are available.
-
-Additional optional parameter to tune the Libav building and reporting process
-can be passed.
-
-@example
-slot=                                   # some unique identifier
-repo=git://git.libav.org/libav.git      # the source repository
-samples=/path/to/fate/samples
-workdir=                                # directory in which to do all the work
-fate_recv="ssh -T fate@@fate.libav.org"  # command to submit report
-comment=                                # optional description
-
-# the following are optional and map to configure options
-arch=
-cpu=
-cross_prefix=
-cc=
-target_os=
-sysroot=
-target_exec=
-target_path=
-extra_cflags=
-extra_ldflags=
-extra_libs=
-extra_conf=     # extra configure options not covered above
-
-#make=          # name of GNU make if not 'make'
-makeopts=       # extra options passed to 'make'
-#tar=           # command to create a tar archive from its arguments on
-                # stdout, defaults to 'tar c'
-@end example
-
-@section Submitting Reports
-In order to send reports you need to create an @command{ssh} key and send it
-to @email{root@@libav.org}.
-The current server fingerprint is @var{a4:99:d7:d3:1c:92:0d:56:d6:d5:61:be:01:ae:7d:e6}
->>>>>>> c57fe49d
+@end example