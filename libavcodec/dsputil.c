--- conflicted
+++ resolved
@@ -1313,29 +1313,6 @@
         src   += srcStride;
     }
 }
-
-<<<<<<< HEAD
-#if CONFIG_RV40_DECODER
-void ff_put_rv40_qpel16_mc33_c(uint8_t *dst, uint8_t *src, ptrdiff_t stride)
-{
-    put_pixels16_xy2_8_c(dst, src, stride, 16);
-}
-
-void ff_avg_rv40_qpel16_mc33_c(uint8_t *dst, uint8_t *src, ptrdiff_t stride)
-{
-    avg_pixels16_xy2_8_c(dst, src, stride, 16);
-}
-
-void ff_put_rv40_qpel8_mc33_c(uint8_t *dst, uint8_t *src, ptrdiff_t stride)
-{
-    put_pixels8_xy2_8_c(dst, src, stride, 8);
-}
-
-void ff_avg_rv40_qpel8_mc33_c(uint8_t *dst, uint8_t *src, ptrdiff_t stride)
-{
-    avg_pixels8_xy2_8_c(dst, src, stride, 8);
-}
-#endif /* CONFIG_RV40_DECODER */
 
 #if CONFIG_DIRAC_DECODER
 #define DIRAC_MC(OPNAME)\
@@ -1382,8 +1359,6 @@
 DIRAC_MC(avg)
 #endif
 
-=======
->>>>>>> da5be235
 static void wmv2_mspel8_v_lowpass(uint8_t *dst, uint8_t *src,
                                   int dstStride, int srcStride, int w)
 {
