/*
 * H.263 decoder
 * Copyright (c) 2001 Fabrice Bellard
 * Copyright (c) 2002-2004 Michael Niedermayer <michaelni@gmx.at>
 *
 * This file is part of FFmpeg.
 *
 * FFmpeg is free software; you can redistribute it and/or
 * modify it under the terms of the GNU Lesser General Public
 * License as published by the Free Software Foundation; either
 * version 2.1 of the License, or (at your option) any later version.
 *
 * FFmpeg is distributed in the hope that it will be useful,
 * but WITHOUT ANY WARRANTY; without even the implied warranty of
 * MERCHANTABILITY or FITNESS FOR A PARTICULAR PURPOSE.  See the GNU
 * Lesser General Public License for more details.
 *
 * You should have received a copy of the GNU Lesser General Public
 * License along with FFmpeg; if not, write to the Free Software
 * Foundation, Inc., 51 Franklin Street, Fifth Floor, Boston, MA 02110-1301 USA
 */

/**
 * @file
 * H.263 decoder.
 */

#define UNCHECKED_BITSTREAM_READER 1

#include "libavutil/cpu.h"
#include "avcodec.h"
#include "error_resilience.h"
#include "flv.h"
#include "h263.h"
#include "h263_parser.h"
#include "internal.h"
#include "mpeg4video.h"
#include "mpeg4video_parser.h"
#include "mpegvideo.h"
#include "msmpeg4.h"
<<<<<<< HEAD
#include "vdpau_internal.h"
=======
#include "qpeldsp.h"
>>>>>>> 368f5035
#include "thread.h"

av_cold int ff_h263_decode_init(AVCodecContext *avctx)
{
    MpegEncContext *s = avctx->priv_data;
    int ret;

    s->avctx           = avctx;
    s->out_format      = FMT_H263;
    s->width           = avctx->coded_width;
    s->height          = avctx->coded_height;
    s->workaround_bugs = avctx->workaround_bugs;

    // set defaults
    ff_MPV_decode_defaults(s);
    s->quant_precision = 5;
    s->decode_mb       = ff_h263_decode_mb;
    s->low_delay       = 1;
    if (avctx->codec->id == AV_CODEC_ID_MSS2)
        avctx->pix_fmt = AV_PIX_FMT_YUV420P;
    else
        avctx->pix_fmt = ff_get_format(avctx, avctx->codec->pix_fmts);
    s->unrestricted_mv = 1;

    /* select sub codec */
    switch (avctx->codec->id) {
    case AV_CODEC_ID_H263:
    case AV_CODEC_ID_H263P:
        s->unrestricted_mv = 0;
        avctx->chroma_sample_location = AVCHROMA_LOC_CENTER;
        break;
    case AV_CODEC_ID_MPEG4:
        break;
    case AV_CODEC_ID_MSMPEG4V1:
        s->h263_pred       = 1;
        s->msmpeg4_version = 1;
        break;
    case AV_CODEC_ID_MSMPEG4V2:
        s->h263_pred       = 1;
        s->msmpeg4_version = 2;
        break;
    case AV_CODEC_ID_MSMPEG4V3:
        s->h263_pred       = 1;
        s->msmpeg4_version = 3;
        break;
    case AV_CODEC_ID_WMV1:
        s->h263_pred       = 1;
        s->msmpeg4_version = 4;
        break;
    case AV_CODEC_ID_WMV2:
        s->h263_pred       = 1;
        s->msmpeg4_version = 5;
        break;
    case AV_CODEC_ID_VC1:
    case AV_CODEC_ID_WMV3:
    case AV_CODEC_ID_VC1IMAGE:
    case AV_CODEC_ID_WMV3IMAGE:
    case AV_CODEC_ID_MSS2:
        s->h263_pred       = 1;
        s->msmpeg4_version = 6;
        avctx->chroma_sample_location = AVCHROMA_LOC_LEFT;
        break;
    case AV_CODEC_ID_H263I:
        break;
    case AV_CODEC_ID_FLV1:
        s->h263_flv = 1;
        break;
    default:
        av_log(avctx, AV_LOG_ERROR, "Unsupported codec %d\n",
               avctx->codec->id);
        return AVERROR(ENOSYS);
    }
    s->codec_id    = avctx->codec->id;

    if (avctx->stream_codec_tag == AV_RL32("l263") && avctx->extradata_size == 56 && avctx->extradata[0] == 1)
        s->ehc_mode = 1;

    /* for h263, we allocate the images after having read the header */
    if (avctx->codec->id != AV_CODEC_ID_H263 &&
        avctx->codec->id != AV_CODEC_ID_H263P &&
        avctx->codec->id != AV_CODEC_ID_MPEG4)
        if ((ret = ff_MPV_common_init(s)) < 0)
            return ret;

    ff_h263dsp_init(&s->h263dsp);
    ff_qpeldsp_init(&s->qdsp);
    ff_h263_decode_init_vlc();

    return 0;
}

av_cold int ff_h263_decode_end(AVCodecContext *avctx)
{
    MpegEncContext *s = avctx->priv_data;

    ff_MPV_common_end(s);
    return 0;
}

/**
 * Return the number of bytes consumed for building the current frame.
 */
static int get_consumed_bytes(MpegEncContext *s, int buf_size)
{
    int pos = (get_bits_count(&s->gb) + 7) >> 3;

    if (s->divx_packed || s->avctx->hwaccel) {
        /* We would have to scan through the whole buf to handle the weird
         * reordering ... */
        return buf_size;
    } else if (s->flags & CODEC_FLAG_TRUNCATED) {
        pos -= s->parse_context.last_index;
        // padding is not really read so this might be -1
        if (pos < 0)
            pos = 0;
        return pos;
    } else {
        // avoid infinite loops (maybe not needed...)
        if (pos == 0)
            pos = 1;
        // oops ;)
        if (pos + 10 > buf_size)
            pos = buf_size;

        return pos;
    }
}

static int decode_slice(MpegEncContext *s)
{
    const int part_mask = s->partitioned_frame
                          ? (ER_AC_END | ER_AC_ERROR) : 0x7F;
    const int mb_size   = 16 >> s->avctx->lowres;
    int ret;

    s->last_resync_gb   = s->gb;
    s->first_slice_line = 1;
    s->resync_mb_x      = s->mb_x;
    s->resync_mb_y      = s->mb_y;

    ff_set_qscale(s, s->qscale);

    if (s->avctx->hwaccel) {
        const uint8_t *start = s->gb.buffer + get_bits_count(&s->gb) / 8;
        ret = s->avctx->hwaccel->decode_slice(s->avctx, start, s->gb.buffer_end - start);
        // ensure we exit decode loop
        s->mb_y = s->mb_height;
        return ret;
    }

    if (s->partitioned_frame) {
        const int qscale = s->qscale;

        if (CONFIG_MPEG4_DECODER && s->codec_id == AV_CODEC_ID_MPEG4)
            if ((ret = ff_mpeg4_decode_partitions(s->avctx->priv_data)) < 0)
                return ret;

        /* restore variables which were modified */
        s->first_slice_line = 1;
        s->mb_x             = s->resync_mb_x;
        s->mb_y             = s->resync_mb_y;
        ff_set_qscale(s, qscale);
    }

    for (; s->mb_y < s->mb_height; s->mb_y++) {
        /* per-row end of slice checks */
        if (s->msmpeg4_version) {
            if (s->resync_mb_y + s->slice_height == s->mb_y) {
                ff_er_add_slice(&s->er, s->resync_mb_x, s->resync_mb_y,
                                s->mb_x - 1, s->mb_y, ER_MB_END);

                return 0;
            }
        }

        if (s->msmpeg4_version == 1) {
            s->last_dc[0] =
            s->last_dc[1] =
            s->last_dc[2] = 128;
        }

        ff_init_block_index(s);
        for (; s->mb_x < s->mb_width; s->mb_x++) {
            int ret;

            ff_update_block_index(s);

            if (s->resync_mb_x == s->mb_x && s->resync_mb_y + 1 == s->mb_y)
                s->first_slice_line = 0;

            /* DCT & quantize */

            s->mv_dir  = MV_DIR_FORWARD;
            s->mv_type = MV_TYPE_16X16;
            av_dlog(s, "%d %d %06X\n",
                    ret, get_bits_count(&s->gb), show_bits(&s->gb, 24));

            tprintf(NULL, "Decoding MB at %dx%d\n", s->mb_x, s->mb_y);
            ret = s->decode_mb(s, s->block);

            if (s->pict_type != AV_PICTURE_TYPE_B)
                ff_h263_update_motion_val(s);

            if (ret < 0) {
                const int xy = s->mb_x + s->mb_y * s->mb_stride;
                if (ret == SLICE_END) {
                    ff_MPV_decode_mb(s, s->block);
                    if (s->loop_filter)
                        ff_h263_loop_filter(s);

                    ff_er_add_slice(&s->er, s->resync_mb_x, s->resync_mb_y,
                                    s->mb_x, s->mb_y, ER_MB_END & part_mask);

                    s->padding_bug_score--;

                    if (++s->mb_x >= s->mb_width) {
                        s->mb_x = 0;
                        ff_mpeg_draw_horiz_band(s, s->mb_y * mb_size, mb_size);
                        ff_MPV_report_decode_progress(s);
                        s->mb_y++;
                    }
                    return 0;
                } else if (ret == SLICE_NOEND) {
                    av_log(s->avctx, AV_LOG_ERROR,
                           "Slice mismatch at MB: %d\n", xy);
                    ff_er_add_slice(&s->er, s->resync_mb_x, s->resync_mb_y,
                                    s->mb_x + 1, s->mb_y,
                                    ER_MB_END & part_mask);
                    return AVERROR_INVALIDDATA;
                }
                av_log(s->avctx, AV_LOG_ERROR, "Error at MB: %d\n", xy);
                ff_er_add_slice(&s->er, s->resync_mb_x, s->resync_mb_y,
                                s->mb_x, s->mb_y, ER_MB_ERROR & part_mask);

                if (s->err_recognition & AV_EF_IGNORE_ERR)
                    continue;
                return AVERROR_INVALIDDATA;
            }

            ff_MPV_decode_mb(s, s->block);
            if (s->loop_filter)
                ff_h263_loop_filter(s);
        }

        ff_mpeg_draw_horiz_band(s, s->mb_y * mb_size, mb_size);
        ff_MPV_report_decode_progress(s);

        s->mb_x = 0;
    }

    av_assert1(s->mb_x == 0 && s->mb_y == s->mb_height);

    if (s->codec_id == AV_CODEC_ID_MPEG4         &&
        (s->workaround_bugs & FF_BUG_AUTODETECT) &&
        get_bits_left(&s->gb) >= 48              &&
        show_bits(&s->gb, 24) == 0x4010          &&
        !s->data_partitioning)
        s->padding_bug_score += 32;

    /* try to detect the padding bug */
    if (s->codec_id == AV_CODEC_ID_MPEG4         &&
        (s->workaround_bugs & FF_BUG_AUTODETECT) &&
        get_bits_left(&s->gb) >= 0               &&
        get_bits_left(&s->gb) < 137              &&
        !s->data_partitioning) {
        const int bits_count = get_bits_count(&s->gb);
        const int bits_left  = s->gb.size_in_bits - bits_count;

        if (bits_left == 0) {
            s->padding_bug_score += 16;
        } else if (bits_left != 1) {
            int v = show_bits(&s->gb, 8);
            v |= 0x7F >> (7 - (bits_count & 7));

            if (v == 0x7F && bits_left <= 8)
                s->padding_bug_score--;
            else if (v == 0x7F && ((get_bits_count(&s->gb) + 8) & 8) &&
                     bits_left <= 16)
                s->padding_bug_score += 4;
            else
                s->padding_bug_score++;
        }
    }

    if (s->codec_id == AV_CODEC_ID_H263          &&
        (s->workaround_bugs & FF_BUG_AUTODETECT) &&
        get_bits_left(&s->gb) >= 8               &&
        get_bits_left(&s->gb) < 300              &&
        s->pict_type == AV_PICTURE_TYPE_I        &&
        show_bits(&s->gb, 8) == 0                &&
        !s->data_partitioning) {

        s->padding_bug_score += 32;
    }

    if (s->workaround_bugs & FF_BUG_AUTODETECT) {
        if (s->padding_bug_score > -2 && !s->data_partitioning)
            s->workaround_bugs |= FF_BUG_NO_PADDING;
        else
            s->workaround_bugs &= ~FF_BUG_NO_PADDING;
    }

    // handle formats which don't have unique end markers
    if (s->msmpeg4_version || (s->workaround_bugs & FF_BUG_NO_PADDING)) { // FIXME perhaps solve this more cleanly
        int left      = get_bits_left(&s->gb);
        int max_extra = 7;

        /* no markers in M$ crap */
        if (s->msmpeg4_version && s->pict_type == AV_PICTURE_TYPE_I)
            max_extra += 17;

        /* buggy padding but the frame should still end approximately at
         * the bitstream end */
        if ((s->workaround_bugs & FF_BUG_NO_PADDING) &&
            (s->err_recognition & (AV_EF_BUFFER|AV_EF_AGGRESSIVE)))
            max_extra += 48;
        else if ((s->workaround_bugs & FF_BUG_NO_PADDING))
            max_extra += 256 * 256 * 256 * 64;

        if (left > max_extra)
            av_log(s->avctx, AV_LOG_ERROR,
                   "discarding %d junk bits at end, next would be %X\n",
                   left, show_bits(&s->gb, 24));
        else if (left < 0)
            av_log(s->avctx, AV_LOG_ERROR, "overreading %d bits\n", -left);
        else
            ff_er_add_slice(&s->er, s->resync_mb_x, s->resync_mb_y,
                            s->mb_x - 1, s->mb_y, ER_MB_END);

        return 0;
    }

    av_log(s->avctx, AV_LOG_ERROR,
           "slice end not reached but screenspace end (%d left %06X, score= %d)\n",
           get_bits_left(&s->gb), show_bits(&s->gb, 24), s->padding_bug_score);

    ff_er_add_slice(&s->er, s->resync_mb_x, s->resync_mb_y, s->mb_x, s->mb_y,
                    ER_MB_END & part_mask);

    return AVERROR_INVALIDDATA;
}

int ff_h263_decode_frame(AVCodecContext *avctx, void *data, int *got_frame,
                         AVPacket *avpkt)
{
    const uint8_t *buf = avpkt->data;
    int buf_size       = avpkt->size;
    MpegEncContext *s  = avctx->priv_data;
    int ret;
    int slice_ret = 0;
    AVFrame *pict = data;

    s->flags  = avctx->flags;
    s->flags2 = avctx->flags2;

    /* no supplementary picture */
    if (buf_size == 0) {
        /* special case for last picture */
        if (s->low_delay == 0 && s->next_picture_ptr) {
            if ((ret = av_frame_ref(pict, s->next_picture_ptr->f)) < 0)
                return ret;
            s->next_picture_ptr = NULL;

            *got_frame = 1;
        }

        return 0;
    }

    if (s->flags & CODEC_FLAG_TRUNCATED) {
        int next;

        if (CONFIG_MPEG4_DECODER && s->codec_id == AV_CODEC_ID_MPEG4) {
            next = ff_mpeg4_find_frame_end(&s->parse_context, buf, buf_size);
        } else if (CONFIG_H263_DECODER && s->codec_id == AV_CODEC_ID_H263) {
            next = ff_h263_find_frame_end(&s->parse_context, buf, buf_size);
        } else if (CONFIG_H263P_DECODER && s->codec_id == AV_CODEC_ID_H263P) {
            next = ff_h263_find_frame_end(&s->parse_context, buf, buf_size);
        } else {
            av_log(s->avctx, AV_LOG_ERROR,
                   "this codec does not support truncated bitstreams\n");
            return AVERROR(ENOSYS);
        }

        if (ff_combine_frame(&s->parse_context, next, (const uint8_t **)&buf,
                             &buf_size) < 0)
            return buf_size;
    }

retry:
    if (s->divx_packed && s->bitstream_buffer_size) {
        int i;
        for(i=0; i < buf_size-3; i++) {
            if (buf[i]==0 && buf[i+1]==0 && buf[i+2]==1) {
                if (buf[i+3]==0xB0) {
                    av_log(s->avctx, AV_LOG_WARNING, "Discarding excessive bitstream in packed xvid\n");
                    s->bitstream_buffer_size = 0;
                }
                break;
            }
        }
    }

    if (s->bitstream_buffer_size && (s->divx_packed || buf_size < 20)) // divx 5.01+/xvid frame reorder
        ret = init_get_bits8(&s->gb, s->bitstream_buffer,
                             s->bitstream_buffer_size);
    else
        ret = init_get_bits8(&s->gb, buf, buf_size);

    s->bitstream_buffer_size = 0;
    if (ret < 0)
        return ret;

    if (!s->context_initialized)
        // we need the idct permutaton for reading a custom matrix
        if ((ret = ff_MPV_common_init(s)) < 0)
            return ret;

    /* We need to set current_picture_ptr before reading the header,
     * otherwise we cannot store anyting in there */
    if (s->current_picture_ptr == NULL || s->current_picture_ptr->f->data[0]) {
        int i = ff_find_unused_picture(s, 0);
        if (i < 0)
            return i;
        s->current_picture_ptr = &s->picture[i];
    }

    /* let's go :-) */
    if (CONFIG_WMV2_DECODER && s->msmpeg4_version == 5) {
        ret = ff_wmv2_decode_picture_header(s);
    } else if (CONFIG_MSMPEG4_DECODER && s->msmpeg4_version) {
        ret = ff_msmpeg4_decode_picture_header(s);
    } else if (CONFIG_MPEG4_DECODER && avctx->codec_id == AV_CODEC_ID_MPEG4) {
        if (s->avctx->extradata_size && s->picture_number == 0) {
            GetBitContext gb;

            if (init_get_bits8(&gb, s->avctx->extradata, s->avctx->extradata_size) >= 0 )
                ff_mpeg4_decode_picture_header(avctx->priv_data, &gb);
        }
        ret = ff_mpeg4_decode_picture_header(avctx->priv_data, &s->gb);
    } else if (CONFIG_H263I_DECODER && s->codec_id == AV_CODEC_ID_H263I) {
        ret = ff_intel_h263_decode_picture_header(s);
    } else if (CONFIG_FLV_DECODER && s->h263_flv) {
        ret = ff_flv_decode_picture_header(s);
    } else {
        ret = ff_h263_decode_picture_header(s);
    }

    if (ret < 0 || ret == FRAME_SKIPPED) {
        if (   s->width  != avctx->coded_width
            || s->height != avctx->coded_height) {
                av_log(s->avctx, AV_LOG_WARNING, "Reverting picture dimensions change due to header decoding failure\n");
                s->width = avctx->coded_width;
                s->height= avctx->coded_height;
        }
    }
    if (ret == FRAME_SKIPPED)
        return get_consumed_bytes(s, buf_size);

    /* skip if the header was thrashed */
    if (ret < 0) {
        av_log(s->avctx, AV_LOG_ERROR, "header damaged\n");
        return ret;
    }

    avctx->has_b_frames = !s->low_delay;

<<<<<<< HEAD
    if (CONFIG_MPEG4_DECODER && avctx->codec_id == AV_CODEC_ID_MPEG4) {
        if (ff_mpeg4_workaround_bugs(avctx) == 1)
            goto retry;
=======
#define SET_QPEL_FUNC(postfix1, postfix2)                           \
    s->qdsp.put_        ## postfix1 = ff_put_        ## postfix2;   \
    s->qdsp.put_no_rnd_ ## postfix1 = ff_put_no_rnd_ ## postfix2;   \
    s->qdsp.avg_        ## postfix1 = ff_avg_        ## postfix2;

    if (s->workaround_bugs & FF_BUG_STD_QPEL) {
        SET_QPEL_FUNC(qpel_pixels_tab[0][5], qpel16_mc11_old_c)
        SET_QPEL_FUNC(qpel_pixels_tab[0][7], qpel16_mc31_old_c)
        SET_QPEL_FUNC(qpel_pixels_tab[0][9], qpel16_mc12_old_c)
        SET_QPEL_FUNC(qpel_pixels_tab[0][11], qpel16_mc32_old_c)
        SET_QPEL_FUNC(qpel_pixels_tab[0][13], qpel16_mc13_old_c)
        SET_QPEL_FUNC(qpel_pixels_tab[0][15], qpel16_mc33_old_c)

        SET_QPEL_FUNC(qpel_pixels_tab[1][5], qpel8_mc11_old_c)
        SET_QPEL_FUNC(qpel_pixels_tab[1][7], qpel8_mc31_old_c)
        SET_QPEL_FUNC(qpel_pixels_tab[1][9], qpel8_mc12_old_c)
        SET_QPEL_FUNC(qpel_pixels_tab[1][11], qpel8_mc32_old_c)
        SET_QPEL_FUNC(qpel_pixels_tab[1][13], qpel8_mc13_old_c)
        SET_QPEL_FUNC(qpel_pixels_tab[1][15], qpel8_mc33_old_c)
>>>>>>> 368f5035
    }

    /* After H263 & mpeg4 header decode we have the height, width,
     * and other parameters. So then we could init the picture.
     * FIXME: By the way H263 decoder is evolving it should have
     * an H263EncContext */
    if (s->width  != avctx->coded_width  ||
        s->height != avctx->coded_height ||
        s->context_reinit) {
        /* H.263 could change picture size any time */
        s->context_reinit = 0;

        ret = ff_set_dimensions(avctx, s->width, s->height);
        if (ret < 0)
            return ret;

        if ((ret = ff_MPV_common_frame_size_change(s)))
            return ret;
    }

    if (s->codec_id == AV_CODEC_ID_H263  ||
        s->codec_id == AV_CODEC_ID_H263P ||
        s->codec_id == AV_CODEC_ID_H263I)
        s->gob_index = ff_h263_get_gob_height(s);

    // for skipping the frame
    s->current_picture.f->pict_type = s->pict_type;
    s->current_picture.f->key_frame = s->pict_type == AV_PICTURE_TYPE_I;

    /* skip B-frames if we don't have reference frames */
    if (s->last_picture_ptr == NULL &&
        (s->pict_type == AV_PICTURE_TYPE_B || s->droppable))
        return get_consumed_bytes(s, buf_size);
    if ((avctx->skip_frame >= AVDISCARD_NONREF &&
         s->pict_type == AV_PICTURE_TYPE_B)    ||
        (avctx->skip_frame >= AVDISCARD_NONKEY &&
         s->pict_type != AV_PICTURE_TYPE_I)    ||
        avctx->skip_frame >= AVDISCARD_ALL)
        return get_consumed_bytes(s, buf_size);

    if (s->next_p_frame_damaged) {
        if (s->pict_type == AV_PICTURE_TYPE_B)
            return get_consumed_bytes(s, buf_size);
        else
            s->next_p_frame_damaged = 0;
    }

    if ((!s->no_rounding) || s->pict_type == AV_PICTURE_TYPE_B) {
        s->me.qpel_put = s->qdsp.put_qpel_pixels_tab;
        s->me.qpel_avg = s->qdsp.avg_qpel_pixels_tab;
    } else {
        s->me.qpel_put = s->qdsp.put_no_rnd_qpel_pixels_tab;
        s->me.qpel_avg = s->qdsp.avg_qpel_pixels_tab;
    }

    if ((ret = ff_MPV_frame_start(s, avctx)) < 0)
        return ret;

    if (!s->divx_packed && !avctx->hwaccel)
        ff_thread_finish_setup(avctx);

    if (CONFIG_MPEG4_VDPAU_DECODER && (s->avctx->codec->capabilities & CODEC_CAP_HWACCEL_VDPAU)) {
        ff_vdpau_mpeg4_decode_picture(avctx->priv_data, s->gb.buffer, s->gb.buffer_end - s->gb.buffer);
        goto frame_end;
    }

    if (avctx->hwaccel) {
        ret = avctx->hwaccel->start_frame(avctx, s->gb.buffer,
                                          s->gb.buffer_end - s->gb.buffer);
        if (ret < 0 )
            return ret;
    }

    ff_mpeg_er_frame_start(s);

    /* the second part of the wmv2 header contains the MB skip bits which
     * are stored in current_picture->mb_type which is not available before
     * ff_MPV_frame_start() */
    if (CONFIG_WMV2_DECODER && s->msmpeg4_version == 5) {
        ret = ff_wmv2_decode_secondary_picture_header(s);
        if (ret < 0)
            return ret;
        if (ret == 1)
            goto frame_end;
    }

    /* decode each macroblock */
    s->mb_x = 0;
    s->mb_y = 0;

    slice_ret = decode_slice(s);
    while (s->mb_y < s->mb_height) {
        if (s->msmpeg4_version) {
            if (s->slice_height == 0 || s->mb_x != 0 ||
                (s->mb_y % s->slice_height) != 0 || get_bits_left(&s->gb) < 0)
                break;
        } else {
            int prev_x = s->mb_x, prev_y = s->mb_y;
            if (ff_h263_resync(s) < 0)
                break;
            if (prev_y * s->mb_width + prev_x < s->mb_y * s->mb_width + s->mb_x)
                s->er.error_occurred = 1;
        }

        if (s->msmpeg4_version < 4 && s->h263_pred)
            ff_mpeg4_clean_buffers(s);

        if (decode_slice(s) < 0)
            slice_ret = AVERROR_INVALIDDATA;
    }

    if (s->msmpeg4_version && s->msmpeg4_version < 4 &&
        s->pict_type == AV_PICTURE_TYPE_I)
        if (!CONFIG_MSMPEG4_DECODER ||
            ff_msmpeg4_decode_ext_header(s, buf_size) < 0)
            s->er.error_status_table[s->mb_num - 1] = ER_MB_ERROR;

    av_assert1(s->bitstream_buffer_size == 0);
frame_end:
    ff_er_frame_end(&s->er);

    if (avctx->hwaccel) {
        ret = avctx->hwaccel->end_frame(avctx);
        if (ret < 0)
            return ret;
    }

    ff_MPV_frame_end(s);

    if (CONFIG_MPEG4_DECODER && avctx->codec_id == AV_CODEC_ID_MPEG4)
        ff_mpeg4_frame_end(avctx, buf, buf_size);

    if (!s->divx_packed && avctx->hwaccel)
        ff_thread_finish_setup(avctx);

    av_assert1(s->current_picture.f->pict_type == s->current_picture_ptr->f->pict_type);
    av_assert1(s->current_picture.f->pict_type == s->pict_type);
    if (s->pict_type == AV_PICTURE_TYPE_B || s->low_delay) {
        if ((ret = av_frame_ref(pict, s->current_picture_ptr->f)) < 0)
            return ret;
        ff_print_debug_info(s, s->current_picture_ptr, pict);
        ff_mpv_export_qp_table(s, pict, s->current_picture_ptr, FF_QSCALE_TYPE_MPEG1);
    } else if (s->last_picture_ptr != NULL) {
        if ((ret = av_frame_ref(pict, s->last_picture_ptr->f)) < 0)
            return ret;
        ff_print_debug_info(s, s->last_picture_ptr, pict);
        ff_mpv_export_qp_table(s, pict, s->last_picture_ptr, FF_QSCALE_TYPE_MPEG1);
    }

    if (s->last_picture_ptr || s->low_delay) {
        if (   pict->format == AV_PIX_FMT_YUV420P
            && (s->codec_tag == AV_RL32("GEOV") || s->codec_tag == AV_RL32("GEOX"))) {
            int x, y, p;
            av_frame_make_writable(pict);
            for (p=0; p<3; p++) {
                int w = FF_CEIL_RSHIFT(pict-> width, !!p);
                int h = FF_CEIL_RSHIFT(pict->height, !!p);
                int linesize = pict->linesize[p];
                for (y=0; y<(h>>1); y++)
                    for (x=0; x<w; x++)
                        FFSWAP(int,
                               pict->data[p][x + y*linesize],
                               pict->data[p][x + (h-1-y)*linesize]);
            }
        }
        *got_frame = 1;
    }

    if (slice_ret < 0 && (avctx->err_recognition & AV_EF_EXPLODE))
        return ret;
    else
        return get_consumed_bytes(s, buf_size);
}

const enum AVPixelFormat ff_h263_hwaccel_pixfmt_list_420[] = {
#if CONFIG_H263_VAAPI_HWACCEL || CONFIG_MPEG4_VAAPI_HWACCEL
    AV_PIX_FMT_VAAPI_VLD,
#endif
#if CONFIG_H263_VDPAU_HWACCEL || CONFIG_MPEG4_VDPAU_HWACCEL
    AV_PIX_FMT_VDPAU,
#endif
    AV_PIX_FMT_YUV420P,
    AV_PIX_FMT_NONE
};

AVCodec ff_h263_decoder = {
    .name           = "h263",
    .long_name      = NULL_IF_CONFIG_SMALL("H.263 / H.263-1996, H.263+ / H.263-1998 / H.263 version 2"),
    .type           = AVMEDIA_TYPE_VIDEO,
    .id             = AV_CODEC_ID_H263,
    .priv_data_size = sizeof(MpegEncContext),
    .init           = ff_h263_decode_init,
    .close          = ff_h263_decode_end,
    .decode         = ff_h263_decode_frame,
    .capabilities   = CODEC_CAP_DRAW_HORIZ_BAND | CODEC_CAP_DR1 |
                      CODEC_CAP_TRUNCATED | CODEC_CAP_DELAY,
    .flush          = ff_mpeg_flush,
    .max_lowres     = 3,
    .pix_fmts       = ff_h263_hwaccel_pixfmt_list_420,
};

AVCodec ff_h263p_decoder = {
    .name           = "h263p",
    .long_name      = NULL_IF_CONFIG_SMALL("H.263 / H.263-1996, H.263+ / H.263-1998 / H.263 version 2"),
    .type           = AVMEDIA_TYPE_VIDEO,
    .id             = AV_CODEC_ID_H263P,
    .priv_data_size = sizeof(MpegEncContext),
    .init           = ff_h263_decode_init,
    .close          = ff_h263_decode_end,
    .decode         = ff_h263_decode_frame,
    .capabilities   = CODEC_CAP_DRAW_HORIZ_BAND | CODEC_CAP_DR1 |
                      CODEC_CAP_TRUNCATED | CODEC_CAP_DELAY,
    .flush          = ff_mpeg_flush,
    .max_lowres     = 3,
    .pix_fmts       = ff_h263_hwaccel_pixfmt_list_420,
};<|MERGE_RESOLUTION|>--- conflicted
+++ resolved
@@ -38,11 +38,8 @@
 #include "mpeg4video_parser.h"
 #include "mpegvideo.h"
 #include "msmpeg4.h"
-<<<<<<< HEAD
+#include "qpeldsp.h"
 #include "vdpau_internal.h"
-=======
-#include "qpeldsp.h"
->>>>>>> 368f5035
 #include "thread.h"
 
 av_cold int ff_h263_decode_init(AVCodecContext *avctx)
@@ -510,31 +507,9 @@
 
     avctx->has_b_frames = !s->low_delay;
 
-<<<<<<< HEAD
     if (CONFIG_MPEG4_DECODER && avctx->codec_id == AV_CODEC_ID_MPEG4) {
         if (ff_mpeg4_workaround_bugs(avctx) == 1)
             goto retry;
-=======
-#define SET_QPEL_FUNC(postfix1, postfix2)                           \
-    s->qdsp.put_        ## postfix1 = ff_put_        ## postfix2;   \
-    s->qdsp.put_no_rnd_ ## postfix1 = ff_put_no_rnd_ ## postfix2;   \
-    s->qdsp.avg_        ## postfix1 = ff_avg_        ## postfix2;
-
-    if (s->workaround_bugs & FF_BUG_STD_QPEL) {
-        SET_QPEL_FUNC(qpel_pixels_tab[0][5], qpel16_mc11_old_c)
-        SET_QPEL_FUNC(qpel_pixels_tab[0][7], qpel16_mc31_old_c)
-        SET_QPEL_FUNC(qpel_pixels_tab[0][9], qpel16_mc12_old_c)
-        SET_QPEL_FUNC(qpel_pixels_tab[0][11], qpel16_mc32_old_c)
-        SET_QPEL_FUNC(qpel_pixels_tab[0][13], qpel16_mc13_old_c)
-        SET_QPEL_FUNC(qpel_pixels_tab[0][15], qpel16_mc33_old_c)
-
-        SET_QPEL_FUNC(qpel_pixels_tab[1][5], qpel8_mc11_old_c)
-        SET_QPEL_FUNC(qpel_pixels_tab[1][7], qpel8_mc31_old_c)
-        SET_QPEL_FUNC(qpel_pixels_tab[1][9], qpel8_mc12_old_c)
-        SET_QPEL_FUNC(qpel_pixels_tab[1][11], qpel8_mc32_old_c)
-        SET_QPEL_FUNC(qpel_pixels_tab[1][13], qpel8_mc13_old_c)
-        SET_QPEL_FUNC(qpel_pixels_tab[1][15], qpel8_mc33_old_c)
->>>>>>> 368f5035
     }
 
     /* After H263 & mpeg4 header decode we have the height, width,
