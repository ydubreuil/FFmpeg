--- conflicted
+++ resolved
@@ -40,12 +40,6 @@
 
 #define HQX_HEADER_SIZE 59
 
-<<<<<<< HEAD
-typedef int (*mb_decode_func)(HQXContext *ctx, HQXSliceData * slice_data, AVFrame *pic,
-                              GetBitContext *gb, int x, int y);
-
-=======
->>>>>>> 453642f8
 /* macroblock selects a group of 4 possible quants and
  * a block can use any of those four quantisers
  * one column is powers of 2, the other one is powers of 2 * 3,
@@ -157,12 +151,8 @@
     return 0;
 }
 
-<<<<<<< HEAD
-static int hqx_decode_422(HQXContext *ctx, HQXSliceData * slice_data, AVFrame *pic,
+static int hqx_decode_422(HQXContext *ctx, HQXSliceData * slice_data,
                           GetBitContext *gb, int x, int y)
-=======
-static int hqx_decode_422(HQXContext *ctx, GetBitContext *gb, int x, int y)
->>>>>>> 453642f8
 {
     const int *quants;
     int flag;
@@ -186,27 +176,16 @@
             return ret;
     }
 
-<<<<<<< HEAD
-    put_blocks(ctx, pic, 0, x     , y, flag, slice_data->block[0], slice_data->block[2], hqx_quant_luma);
-    put_blocks(ctx, pic, 0, x + 8 , y, flag, slice_data->block[1], slice_data->block[3], hqx_quant_luma);
-    put_blocks(ctx, pic, 2, x >> 1, y, flag, slice_data->block[4], slice_data->block[5], hqx_quant_chroma);
-    put_blocks(ctx, pic, 1, x >> 1, y, flag, slice_data->block[6], slice_data->block[7], hqx_quant_chroma);
-=======
-    put_blocks(ctx, 0, x,      y, flag, ctx->block[0], ctx->block[2], hqx_quant_luma);
-    put_blocks(ctx, 0, x + 8,  y, flag, ctx->block[1], ctx->block[3], hqx_quant_luma);
-    put_blocks(ctx, 2, x >> 1, y, flag, ctx->block[4], ctx->block[5], hqx_quant_chroma);
-    put_blocks(ctx, 1, x >> 1, y, flag, ctx->block[6], ctx->block[7], hqx_quant_chroma);
->>>>>>> 453642f8
-
-    return 0;
-}
-
-<<<<<<< HEAD
-static int hqx_decode_422a(HQXContext *ctx, HQXSliceData * slice_data, AVFrame *pic,
+    put_blocks(ctx, 0, x     , y, flag, slice_data->block[0], slice_data->block[2], hqx_quant_luma);
+    put_blocks(ctx, 0, x + 8 , y, flag, slice_data->block[1], slice_data->block[3], hqx_quant_luma);
+    put_blocks(ctx, 2, x >> 1, y, flag, slice_data->block[4], slice_data->block[5], hqx_quant_chroma);
+    put_blocks(ctx, 1, x >> 1, y, flag, slice_data->block[6], slice_data->block[7], hqx_quant_chroma);
+
+    return 0;
+}
+
+static int hqx_decode_422a(HQXContext *ctx, HQXSliceData * slice_data,
                            GetBitContext *gb, int x, int y)
-=======
-static int hqx_decode_422a(HQXContext *ctx, GetBitContext *gb, int x, int y)
->>>>>>> 453642f8
 {
     const int *quants;
     int flag = 0;
@@ -244,31 +223,18 @@
         }
     }
 
-<<<<<<< HEAD
-    put_blocks(ctx, pic, 3, x,      y, flag, slice_data->block[ 0], slice_data->block[ 2], hqx_quant_luma);
-    put_blocks(ctx, pic, 3, x + 8,  y, flag, slice_data->block[ 1], slice_data->block[ 3], hqx_quant_luma);
-    put_blocks(ctx, pic, 0, x,      y, flag, slice_data->block[ 4], slice_data->block[ 6], hqx_quant_luma);
-    put_blocks(ctx, pic, 0, x + 8,  y, flag, slice_data->block[ 5], slice_data->block[ 7], hqx_quant_luma);
-    put_blocks(ctx, pic, 2, x >> 1, y, flag, slice_data->block[ 8], slice_data->block[ 9], hqx_quant_chroma);
-    put_blocks(ctx, pic, 1, x >> 1, y, flag, slice_data->block[10], slice_data->block[11], hqx_quant_chroma);
-=======
-    put_blocks(ctx, 3, x,      y, flag, ctx->block[ 0], ctx->block[ 2], hqx_quant_luma);
-    put_blocks(ctx, 3, x + 8,  y, flag, ctx->block[ 1], ctx->block[ 3], hqx_quant_luma);
-    put_blocks(ctx, 0, x,      y, flag, ctx->block[ 4], ctx->block[ 6], hqx_quant_luma);
-    put_blocks(ctx, 0, x + 8,  y, flag, ctx->block[ 5], ctx->block[ 7], hqx_quant_luma);
-    put_blocks(ctx, 2, x >> 1, y, flag, ctx->block[ 8], ctx->block[ 9], hqx_quant_chroma);
-    put_blocks(ctx, 1, x >> 1, y, flag, ctx->block[10], ctx->block[11], hqx_quant_chroma);
->>>>>>> 453642f8
-
-    return 0;
-}
-
-<<<<<<< HEAD
-static int hqx_decode_444(HQXContext *ctx, HQXSliceData * slice_data, AVFrame *pic,
+    put_blocks(ctx, 3, x,      y, flag, slice_data->block[ 0], slice_data->block[ 2], hqx_quant_luma);
+    put_blocks(ctx, 3, x + 8,  y, flag, slice_data->block[ 1], slice_data->block[ 3], hqx_quant_luma);
+    put_blocks(ctx, 0, x,      y, flag, slice_data->block[ 4], slice_data->block[ 6], hqx_quant_luma);
+    put_blocks(ctx, 0, x + 8,  y, flag, slice_data->block[ 5], slice_data->block[ 7], hqx_quant_luma);
+    put_blocks(ctx, 2, x >> 1, y, flag, slice_data->block[ 8], slice_data->block[ 9], hqx_quant_chroma);
+    put_blocks(ctx, 1, x >> 1, y, flag, slice_data->block[10], slice_data->block[11], hqx_quant_chroma);
+
+    return 0;
+}
+
+static int hqx_decode_444(HQXContext *ctx, HQXSliceData * slice_data,
                           GetBitContext *gb, int x, int y)
-=======
-static int hqx_decode_444(HQXContext *ctx, GetBitContext *gb, int x, int y)
->>>>>>> 453642f8
 {
     const int *quants;
     int flag;
@@ -292,31 +258,19 @@
             return ret;
     }
 
-<<<<<<< HEAD
-    put_blocks(ctx, pic, 0, x,     y, flag, slice_data->block[0], slice_data->block[ 2], hqx_quant_luma);
-    put_blocks(ctx, pic, 0, x + 8, y, flag, slice_data->block[1], slice_data->block[ 3], hqx_quant_luma);
-    put_blocks(ctx, pic, 2, x,     y, flag, slice_data->block[4], slice_data->block[ 6], hqx_quant_chroma);
-    put_blocks(ctx, pic, 2, x + 8, y, flag, slice_data->block[5], slice_data->block[ 7], hqx_quant_chroma);
-    put_blocks(ctx, pic, 1, x,     y, flag, slice_data->block[8], slice_data->block[10], hqx_quant_chroma);
-    put_blocks(ctx, pic, 1, x + 8, y, flag, slice_data->block[9], slice_data->block[11], hqx_quant_chroma);
-=======
-    put_blocks(ctx, 0, x,     y, flag, ctx->block[0], ctx->block[ 2], hqx_quant_luma);
-    put_blocks(ctx, 0, x + 8, y, flag, ctx->block[1], ctx->block[ 3], hqx_quant_luma);
-    put_blocks(ctx, 2, x,     y, flag, ctx->block[4], ctx->block[ 6], hqx_quant_chroma);
-    put_blocks(ctx, 2, x + 8, y, flag, ctx->block[5], ctx->block[ 7], hqx_quant_chroma);
-    put_blocks(ctx, 1, x,     y, flag, ctx->block[8], ctx->block[10], hqx_quant_chroma);
-    put_blocks(ctx, 1, x + 8, y, flag, ctx->block[9], ctx->block[11], hqx_quant_chroma);
->>>>>>> 453642f8
-
-    return 0;
-}
-
-<<<<<<< HEAD
-static int hqx_decode_444a(HQXContext *ctx, HQXSliceData * slice_data, AVFrame *pic,
+    put_blocks(ctx, 0, x,     y, flag, slice_data->block[0], slice_data->block[ 2], hqx_quant_luma);
+    put_blocks(ctx, 0, x + 8, y, flag, slice_data->block[1], slice_data->block[ 3], hqx_quant_luma);
+    put_blocks(ctx, 2, x,     y, flag, slice_data->block[4], slice_data->block[ 6], hqx_quant_chroma);
+    put_blocks(ctx, 2, x + 8, y, flag, slice_data->block[5], slice_data->block[ 7], hqx_quant_chroma);
+    put_blocks(ctx, 1, x,     y, flag, slice_data->block[8], slice_data->block[10], hqx_quant_chroma);
+    put_blocks(ctx, 1, x + 8, y, flag, slice_data->block[9], slice_data->block[11], hqx_quant_chroma);
+
+    return 0;
+}
+
+
+static int hqx_decode_444a(HQXContext *ctx, HQXSliceData * slice_data,
                            GetBitContext *gb, int x, int y)
-=======
-static int hqx_decode_444a(HQXContext *ctx, GetBitContext *gb, int x, int y)
->>>>>>> 453642f8
 {
     const int *quants;
     int flag = 0;
@@ -351,25 +305,14 @@
         }
     }
 
-<<<<<<< HEAD
-    put_blocks(ctx, pic, 3, x,     y, flag, slice_data->block[ 0], slice_data->block[ 2], hqx_quant_luma);
-    put_blocks(ctx, pic, 3, x + 8, y, flag, slice_data->block[ 1], slice_data->block[ 3], hqx_quant_luma);
-    put_blocks(ctx, pic, 0, x,     y, flag, slice_data->block[ 4], slice_data->block[ 6], hqx_quant_luma);
-    put_blocks(ctx, pic, 0, x + 8, y, flag, slice_data->block[ 5], slice_data->block[ 7], hqx_quant_luma);
-    put_blocks(ctx, pic, 2, x,     y, flag, slice_data->block[ 8], slice_data->block[10], hqx_quant_chroma);
-    put_blocks(ctx, pic, 2, x + 8, y, flag, slice_data->block[ 9], slice_data->block[11], hqx_quant_chroma);
-    put_blocks(ctx, pic, 1, x,     y, flag, slice_data->block[12], slice_data->block[14], hqx_quant_chroma);
-    put_blocks(ctx, pic, 1, x + 8, y, flag, slice_data->block[13], slice_data->block[15], hqx_quant_chroma);
-=======
-    put_blocks(ctx, 3, x,     y, flag, ctx->block[ 0], ctx->block[ 2], hqx_quant_luma);
-    put_blocks(ctx, 3, x + 8, y, flag, ctx->block[ 1], ctx->block[ 3], hqx_quant_luma);
-    put_blocks(ctx, 0, x,     y, flag, ctx->block[ 4], ctx->block[ 6], hqx_quant_luma);
-    put_blocks(ctx, 0, x + 8, y, flag, ctx->block[ 5], ctx->block[ 7], hqx_quant_luma);
-    put_blocks(ctx, 2, x,     y, flag, ctx->block[ 8], ctx->block[10], hqx_quant_chroma);
-    put_blocks(ctx, 2, x + 8, y, flag, ctx->block[ 9], ctx->block[11], hqx_quant_chroma);
-    put_blocks(ctx, 1, x,     y, flag, ctx->block[12], ctx->block[14], hqx_quant_chroma);
-    put_blocks(ctx, 1, x + 8, y, flag, ctx->block[13], ctx->block[15], hqx_quant_chroma);
->>>>>>> 453642f8
+    put_blocks(ctx, 3, x,     y, flag, slice_data->block[ 0], slice_data->block[ 2], hqx_quant_luma);
+    put_blocks(ctx, 3, x + 8, y, flag, slice_data->block[ 1], slice_data->block[ 3], hqx_quant_luma);
+    put_blocks(ctx, 0, x,     y, flag, slice_data->block[ 4], slice_data->block[ 6], hqx_quant_luma);
+    put_blocks(ctx, 0, x + 8, y, flag, slice_data->block[ 5], slice_data->block[ 7], hqx_quant_luma);
+    put_blocks(ctx, 2, x,     y, flag, slice_data->block[ 8], slice_data->block[10], hqx_quant_chroma);
+    put_blocks(ctx, 2, x + 8, y, flag, slice_data->block[ 9], slice_data->block[11], hqx_quant_chroma);
+    put_blocks(ctx, 1, x,     y, flag, slice_data->block[12], slice_data->block[14], hqx_quant_chroma);
+    put_blocks(ctx, 1, x + 8, y, flag, slice_data->block[13], slice_data->block[15], hqx_quant_chroma);
 
     return 0;
 }
@@ -424,32 +367,18 @@
                 mb_x +=            pos % grp_w;
                 mb_y  = loc_row + (pos / grp_w);
             }
-<<<<<<< HEAD
-            decode_func(ctx, &ctx->slice[slice_no], pic, gb, mb_x * 16, mb_y * 16);
-=======
-            ctx->decode_func(ctx, gb, mb_x * 16, mb_y * 16);
->>>>>>> 453642f8
+            ctx->decode_func(ctx, &ctx->slice[slice_no], gb, mb_x * 16, mb_y * 16);
         }
     }
 
     return 0;
 }
 
-typedef struct {
-    AVFrame *pic;
-    uint8_t *src;
-    GetBitContext gb[17];
-    unsigned data_size;
-    mb_decode_func decode_func;
-    uint32_t slice_off[17];
-} Data;
-
 static int decode_slice_thread(AVCodecContext *avctx, void *arg, int slice, int threadnr)
 {
-    Data * data = (Data*) arg;
-    uint32_t * slice_off = data->slice_off;
-    unsigned data_size = data->data_size;
     HQXContext *ctx = avctx->priv_data;
+    uint32_t * slice_off = ctx->slice_off;
+    unsigned data_size = ctx->data_size;
     int ret;
 
     if (slice_off[slice] < HQX_HEADER_SIZE ||
@@ -459,11 +388,11 @@
         return AVERROR_INVALIDDATA;
     }
 
-    ret = init_get_bits8(&data->gb[slice], data->src + slice_off[slice], slice_off[slice + 1] - slice_off[slice]);
+    ret = init_get_bits8(&ctx->slice[slice].gb, ctx->src + slice_off[slice], slice_off[slice + 1] - slice_off[slice]);
     if (ret < 0)
         return ret;
 
-    ret = decode_slice(ctx, data->pic, &data->gb[slice], slice, data->decode_func);
+    ret = decode_slice(ctx, &ctx->slice[slice].gb, slice);
     if (ret < 0) {
         av_log(avctx, AV_LOG_ERROR, "Error decoding slice %d.\n", slice);
     }
@@ -477,15 +406,7 @@
     uint8_t *src = avpkt->data;
     uint32_t info_tag, info_offset;
     int data_start;
-<<<<<<< HEAD
     int i, ret;
-    Data arg_data;
-    arg_data.decode_func = 0;
-=======
-    GetBitContext gb;
-    int i, ret;
-    int slice;
->>>>>>> 453642f8
 
     if (avpkt->size < 8)
         return AVERROR_INVALIDDATA;
@@ -508,21 +429,12 @@
         av_log(avctx, AV_LOG_DEBUG, "Skipping INFO chunk.\n");
     }
 
-<<<<<<< HEAD
-    data_start = src - avpkt->data;
-    arg_data.src = src;
-    arg_data.pic = data;
-    arg_data.data_size = avpkt->size - data_start;
-
-    if (arg_data.data_size < HQX_HEADER_SIZE) {
-=======
     data_start     = src - avpkt->data;
     ctx->data_size = avpkt->size - data_start;
     ctx->src       = src;
     ctx->pic       = data;
 
     if (ctx->data_size < HQX_HEADER_SIZE) {
->>>>>>> 453642f8
         av_log(avctx, AV_LOG_ERROR, "Frame too small.\n");
         return AVERROR_INVALIDDATA;
     }
@@ -537,11 +449,7 @@
     ctx->width      = AV_RB16(src + 4);
     ctx->height     = AV_RB16(src + 6);
     for (i = 0; i < 17; i++)
-<<<<<<< HEAD
-        arg_data.slice_off[i] = AV_RB24(src + 8 + i * 3);
-=======
         ctx->slice_off[i] = AV_RB24(src + 8 + i * 3);
->>>>>>> 453642f8
 
     if (ctx->dcb == 8) {
         av_log(avctx, AV_LOG_ERROR, "Invalid DC precision %d.\n", ctx->dcb);
@@ -563,21 +471,6 @@
     switch (ctx->format) {
     case HQX_422:
         avctx->pix_fmt = AV_PIX_FMT_YUV422P16;
-<<<<<<< HEAD
-        arg_data.decode_func = hqx_decode_422;
-        break;
-    case HQX_444:
-        avctx->pix_fmt = AV_PIX_FMT_YUV444P16;
-        arg_data.decode_func = hqx_decode_444;
-        break;
-    case HQX_422A:
-        avctx->pix_fmt = AV_PIX_FMT_YUVA422P16;
-        arg_data.decode_func = hqx_decode_422a;
-        break;
-    case HQX_444A:
-        avctx->pix_fmt = AV_PIX_FMT_YUVA444P16;
-        arg_data.decode_func = hqx_decode_444a;
-=======
         ctx->decode_func = hqx_decode_422;
         break;
     case HQX_444:
@@ -591,44 +484,17 @@
     case HQX_444A:
         avctx->pix_fmt = AV_PIX_FMT_YUVA444P16;
         ctx->decode_func = hqx_decode_444a;
->>>>>>> 453642f8
         break;
     default:
         av_log(avctx, AV_LOG_ERROR, "Invalid format: %d.\n", ctx->format);
         return AVERROR_INVALIDDATA;
     }
 
-<<<<<<< HEAD
-    ret = ff_get_buffer(avctx, pic, 0);
+    ret = ff_get_buffer(avctx, ctx->pic, 0);
     if (ret < 0)
-=======
-    ret = ff_get_buffer(avctx, ctx->pic, 0);
-    if (ret < 0) {
-        av_log(avctx, AV_LOG_ERROR, "Could not allocate buffer.\n");
->>>>>>> 453642f8
         return ret;
 
-<<<<<<< HEAD
-
-    avctx->execute2(avctx, decode_slice_thread, &arg_data, NULL, 16);
-=======
-    for (slice = 0; slice < 16; slice++) {
-        if (ctx->slice_off[slice] < HQX_HEADER_SIZE ||
-            ctx->slice_off[slice] >= ctx->slice_off[slice + 1] ||
-            ctx->slice_off[slice + 1] > ctx->data_size) {
-            av_log(avctx, AV_LOG_ERROR, "Invalid slice size.\n");
-            break;
-        }
-        ret = init_get_bits(&gb, src + ctx->slice_off[slice],
-                            (ctx->slice_off[slice + 1] - ctx->slice_off[slice]) * 8);
-        if (ret < 0)
-            return ret;
-        ret = decode_slice(ctx, &gb, slice);
-        if (ret < 0) {
-            av_log(avctx, AV_LOG_ERROR, "Error decoding slice %d.\n", slice);
-        }
-    }
->>>>>>> 453642f8
+    avctx->execute2(avctx, decode_slice_thread, NULL, NULL, 16);
 
     ctx->pic->key_frame = 1;
     ctx->pic->pict_type = AV_PICTURE_TYPE_I;
