--- conflicted
+++ resolved
@@ -851,12 +851,8 @@
 SKIPHEADERS-$(CONFIG_VDA)              += vda.h vda_internal.h
 SKIPHEADERS-$(CONFIG_VDPAU)            += vdpau.h vdpau_internal.h
 
-<<<<<<< HEAD
 TESTPROGS = cabac                                                       \
             fft                                                         \
-=======
-TESTPROGS = fft                                                         \
->>>>>>> 16b73280
             fft-fixed                                                   \
             fft-fixed32                                                 \
             golomb                                                      \
@@ -864,11 +860,7 @@
             rangecoder                                                  \
             snowenc                                                     \
 
-<<<<<<< HEAD
-TESTPROGS-$(CONFIG_DCT)                   += dct
-=======
 TESTPROGS-$(CONFIG_IDCTDSP)               += dct
->>>>>>> 16b73280
 TESTPROGS-$(CONFIG_IIRFILTER)             += iirfilter
 TESTPROGS-$(HAVE_MMX)                     += motion
 
