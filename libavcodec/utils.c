--- conflicted
+++ resolved
@@ -743,24 +743,6 @@
 int ff_init_buffer_info(AVCodecContext *avctx, AVFrame *frame)
 {
     AVPacket *pkt = avctx->internal->pkt;
-<<<<<<< HEAD
-=======
-    uint8_t *packet_sd;
-    int size;
-    AVFrameSideData *frame_sd;
-
-    frame->color_primaries = avctx->color_primaries;
-    frame->color_trc       = avctx->color_trc;
-    frame->colorspace      = avctx->colorspace;
-    frame->color_range     = avctx->color_range;
-    frame->chroma_location = avctx->chroma_sample_location;
-
-    frame->reordered_opaque = avctx->reordered_opaque;
-    if (!pkt) {
-        frame->pkt_pts = AV_NOPTS_VALUE;
-        return 0;
-    }
->>>>>>> 472f9ed3
 
     if (pkt) {
         uint8_t *packet_sd;
@@ -798,7 +780,6 @@
     }
     frame->reordered_opaque = avctx->reordered_opaque;
 
-#if FF_API_AVFRAME_COLORSPACE
     if (frame->color_primaries == AVCOL_PRI_UNSPECIFIED)
         frame->color_primaries = avctx->color_primaries;
     if (frame->color_trc == AVCOL_TRC_UNSPECIFIED)
@@ -809,7 +790,6 @@
         av_frame_set_color_range(frame, avctx->color_range);
     if (frame->chroma_location == AVCHROMA_LOC_UNSPECIFIED)
         frame->chroma_location = avctx->chroma_sample_location;
-#endif
 
     switch (avctx->codec->type) {
     case AVMEDIA_TYPE_VIDEO:
