--- conflicted
+++ resolved
@@ -20,305 +20,14 @@
 
 #include "libavutil/arm/cpu.h"
 #include "libavcodec/vp8dsp.h"
-<<<<<<< HEAD
-
-void ff_vp8_luma_dc_wht_dc_armv6(DCTELEM block[4][4][16], DCTELEM dc[16]);
-
-#define idct_funcs(opt) \
-void ff_vp8_luma_dc_wht_ ## opt(DCTELEM block[4][4][16], DCTELEM dc[16]); \
-void ff_vp8_idct_add_ ## opt(uint8_t *dst, DCTELEM block[16], ptrdiff_t stride); \
-void ff_vp8_idct_dc_add_ ## opt(uint8_t *dst, DCTELEM block[16], ptrdiff_t stride); \
-void ff_vp8_idct_dc_add4y_ ## opt(uint8_t *dst, DCTELEM block[4][16], ptrdiff_t stride); \
-void ff_vp8_idct_dc_add4uv_ ## opt(uint8_t *dst, DCTELEM block[4][16], ptrdiff_t stride)
-
-idct_funcs(neon);
-idct_funcs(armv6);
-
-void ff_vp8_v_loop_filter16_neon(uint8_t *dst, ptrdiff_t stride,
-                                 int flim_E, int flim_I, int hev_thresh);
-void ff_vp8_h_loop_filter16_neon(uint8_t *dst, ptrdiff_t stride,
-                                 int flim_E, int flim_I, int hev_thresh);
-void ff_vp8_v_loop_filter8uv_neon(uint8_t *dstU, uint8_t *dstV, ptrdiff_t stride,
-                                  int flim_E, int flim_I, int hev_thresh);
-void ff_vp8_h_loop_filter8uv_neon(uint8_t *dstU, uint8_t *dstV, ptrdiff_t stride,
-                                  int flim_E, int flim_I, int hev_thresh);
-
-void ff_vp8_v_loop_filter16_inner_neon(uint8_t *dst, ptrdiff_t stride,
-                                       int flim_E, int flim_I, int hev_thresh);
-void ff_vp8_h_loop_filter16_inner_neon(uint8_t *dst, ptrdiff_t stride,
-                                       int flim_E, int flim_I, int hev_thresh);
-void ff_vp8_v_loop_filter8uv_inner_neon(uint8_t *dstU, uint8_t *dstV,
-                                        ptrdiff_t stride, int flim_E, int flim_I,
-                                        int hev_thresh);
-void ff_vp8_h_loop_filter8uv_inner_neon(uint8_t *dstU, uint8_t *dstV,
-                                        ptrdiff_t stride, int flim_E, int flim_I,
-                                        int hev_thresh);
-
-void ff_vp8_v_loop_filter_inner_armv6(uint8_t *dst, ptrdiff_t stride,
-                                      int flim_E, int flim_I,
-                                      int hev_thresh, int count);
-void ff_vp8_h_loop_filter_inner_armv6(uint8_t *dst, ptrdiff_t stride,
-                                      int flim_E, int flim_I,
-                                      int hev_thresh, int count);
-void ff_vp8_v_loop_filter_armv6(uint8_t *dst, ptrdiff_t stride,
-                                int flim_E, int flim_I,
-                                int hev_thresh, int count);
-void ff_vp8_h_loop_filter_armv6(uint8_t *dst, ptrdiff_t stride,
-                                int flim_E, int flim_I,
-                                int hev_thresh, int count);
-
-static void ff_vp8_v_loop_filter16_armv6(uint8_t *dst, ptrdiff_t stride,
-                                         int flim_E, int flim_I, int hev_thresh)
-{
-    ff_vp8_v_loop_filter_armv6(dst, stride, flim_E, flim_I, hev_thresh, 4);
-}
-
-static void ff_vp8_h_loop_filter16_armv6(uint8_t *dst, ptrdiff_t stride,
-                                         int flim_E, int flim_I, int hev_thresh)
-{
-    ff_vp8_h_loop_filter_armv6(dst, stride, flim_E, flim_I, hev_thresh, 4);
-}
-
-static void ff_vp8_v_loop_filter8uv_armv6(uint8_t *dstU, uint8_t *dstV, ptrdiff_t stride,
-                                          int flim_E, int flim_I, int hev_thresh)
-{
-    ff_vp8_v_loop_filter_armv6(dstU, stride, flim_E, flim_I, hev_thresh, 2);
-    ff_vp8_v_loop_filter_armv6(dstV, stride, flim_E, flim_I, hev_thresh, 2);
-}
-
-static void ff_vp8_h_loop_filter8uv_armv6(uint8_t *dstU, uint8_t *dstV, ptrdiff_t stride,
-                                          int flim_E, int flim_I, int hev_thresh)
-{
-    ff_vp8_h_loop_filter_armv6(dstU, stride, flim_E, flim_I, hev_thresh, 2);
-    ff_vp8_h_loop_filter_armv6(dstV, stride, flim_E, flim_I, hev_thresh, 2);
-}
-
-static void ff_vp8_v_loop_filter16_inner_armv6(uint8_t *dst, ptrdiff_t stride,
-                                               int flim_E, int flim_I, int hev_thresh)
-{
-    ff_vp8_v_loop_filter_inner_armv6(dst, stride, flim_E, flim_I, hev_thresh, 4);
-}
-
-static void ff_vp8_h_loop_filter16_inner_armv6(uint8_t *dst, ptrdiff_t stride,
-                                               int flim_E, int flim_I, int hev_thresh)
-{
-    ff_vp8_h_loop_filter_inner_armv6(dst, stride, flim_E, flim_I, hev_thresh, 4);
-}
-
-static void ff_vp8_v_loop_filter8uv_inner_armv6(uint8_t *dstU, uint8_t *dstV,
-                                                ptrdiff_t stride, int flim_E, int flim_I,
-                                                int hev_thresh)
-{
-    ff_vp8_v_loop_filter_inner_armv6(dstU, stride, flim_E, flim_I, hev_thresh, 2);
-    ff_vp8_v_loop_filter_inner_armv6(dstV, stride, flim_E, flim_I, hev_thresh, 2);
-}
-
-static void ff_vp8_h_loop_filter8uv_inner_armv6(uint8_t *dstU, uint8_t *dstV,
-                                                ptrdiff_t stride, int flim_E, int flim_I,
-                                                int hev_thresh)
-{
-    ff_vp8_h_loop_filter_inner_armv6(dstU, stride, flim_E, flim_I, hev_thresh, 2);
-    ff_vp8_h_loop_filter_inner_armv6(dstV, stride, flim_E, flim_I, hev_thresh, 2);
-}
-
-#define simple_lf_funcs(opt) \
-void ff_vp8_v_loop_filter16_simple_ ## opt(uint8_t *dst, ptrdiff_t stride, int flim); \
-void ff_vp8_h_loop_filter16_simple_ ## opt(uint8_t *dst, ptrdiff_t stride, int flim)
-
-simple_lf_funcs(neon);
-simple_lf_funcs(armv6);
-
-#define VP8_MC_OPT(n, opt)                                               \
-    void ff_put_vp8_##n##_##opt(uint8_t *dst, ptrdiff_t dststride,       \
-                                uint8_t *src, ptrdiff_t srcstride,       \
-                                int h, int x, int y)
-
-#define VP8_MC(n) \
-    VP8_MC_OPT(n, neon)
-
-#define VP8_EPEL(w)                             \
-    VP8_MC(epel ## w ## _h4);                   \
-    VP8_MC(epel ## w ## _h6);                   \
-    VP8_MC(epel ## w ## _h4v4);                 \
-    VP8_MC(epel ## w ## _h6v4);                 \
-    VP8_MC(epel ## w ## _v4);                   \
-    VP8_MC(epel ## w ## _v6);                   \
-    VP8_MC(epel ## w ## _h4v6);                 \
-    VP8_MC(epel ## w ## _h6v6)
-
-VP8_EPEL(16);
-VP8_MC(pixels16);
-VP8_MC_OPT(pixels16, armv6);
-VP8_EPEL(8);
-VP8_MC(pixels8);
-VP8_MC_OPT(pixels8,  armv6);
-VP8_EPEL(4);
-VP8_MC_OPT(pixels4,  armv6);
-
-VP8_MC(bilin16_h);
-VP8_MC(bilin16_v);
-VP8_MC(bilin16_hv);
-VP8_MC(bilin8_h);
-VP8_MC(bilin8_v);
-VP8_MC(bilin8_hv);
-VP8_MC(bilin4_h);
-VP8_MC(bilin4_v);
-VP8_MC(bilin4_hv);
-=======
 #include "vp8dsp.h"
->>>>>>> 0a07f2b3
-
-#define VP8_V6_MC(n) \
-void ff_put_vp8_##n##_armv6(uint8_t *dst, int dststride, uint8_t *src, \
-                            int srcstride, int w, int h, int mxy)
-
-VP8_V6_MC(epel_v6);
-VP8_V6_MC(epel_h6);
-VP8_V6_MC(epel_v4);
-VP8_V6_MC(epel_h4);
-VP8_V6_MC(bilin_v);
-VP8_V6_MC(bilin_h);
-
-#define VP8_EPEL_HV(SIZE, TAPNUMX, TAPNUMY, NAME, HNAME, VNAME, MAXHEIGHT) \
-static void ff_put_vp8_##NAME##SIZE##_##HNAME##VNAME##_armv6( \
-                                        uint8_t *dst, int dststride, uint8_t *src, \
-                                        int srcstride, int h, int mx, int my) \
-{ \
-    DECLARE_ALIGNED(4, uint8_t, tmp)[SIZE * (MAXHEIGHT + TAPNUMY - 1)]; \
-    uint8_t *tmpptr = tmp + SIZE * (TAPNUMY / 2 - 1); \
-    src -= srcstride * (TAPNUMY / 2 - 1); \
-    ff_put_vp8_ ## NAME ## _ ## HNAME ## _armv6(tmp, SIZE,      src,    srcstride, \
-                                                SIZE, h + TAPNUMY - 1,  mx); \
-    ff_put_vp8_ ## NAME ## _ ## VNAME ## _armv6(dst, dststride, tmpptr, SIZE, \
-                                                SIZE, h,                my); \
-}
-
-VP8_EPEL_HV(16, 6, 6, epel,  h6, v6, 16);
-VP8_EPEL_HV(16, 2, 2, bilin, h,  v,  16);
-VP8_EPEL_HV(8,  6, 6, epel,  h6, v6, 16);
-VP8_EPEL_HV(8,  4, 6, epel,  h4, v6, 16);
-VP8_EPEL_HV(8,  6, 4, epel,  h6, v4, 16);
-VP8_EPEL_HV(8,  4, 4, epel,  h4, v4, 16);
-VP8_EPEL_HV(8,  2, 2, bilin, h,  v,  16);
-VP8_EPEL_HV(4,  6, 6, epel,  h6, v6, 8);
-VP8_EPEL_HV(4,  4, 6, epel,  h4, v6, 8);
-VP8_EPEL_HV(4,  6, 4, epel,  h6, v4, 8);
-VP8_EPEL_HV(4,  4, 4, epel,  h4, v4, 8);
-VP8_EPEL_HV(4,  2, 2, bilin, h,  v,  8);
-
-extern void put_vp8_epel4_v6_c(uint8_t *dst, int d, uint8_t *src, int s, int h, int mx, int my);
-#undef printf
-#define VP8_EPEL_H_OR_V(SIZE, NAME, HV) \
-static void ff_put_vp8_##NAME##SIZE##_##HV##_armv6( \
-                                        uint8_t *dst, int dststride, uint8_t *src, \
-                                        int srcstride, int h, int mx, int my) \
-{ \
-    ff_put_vp8_## NAME ## _ ## HV ## _armv6(dst, dststride, src, srcstride, \
-                                            SIZE, h, mx | my); \
-}
-
-VP8_EPEL_H_OR_V(4,  epel,  h6);
-VP8_EPEL_H_OR_V(4,  epel,  h4);
-VP8_EPEL_H_OR_V(4,  epel,  v6);
-VP8_EPEL_H_OR_V(4,  epel,  v4);
-VP8_EPEL_H_OR_V(4,  bilin, v);
-VP8_EPEL_H_OR_V(4,  bilin, h);
-VP8_EPEL_H_OR_V(8,  epel,  h6);
-VP8_EPEL_H_OR_V(8,  epel,  h4);
-VP8_EPEL_H_OR_V(8,  epel,  v6);
-VP8_EPEL_H_OR_V(8,  epel,  v4);
-VP8_EPEL_H_OR_V(8,  bilin, v);
-VP8_EPEL_H_OR_V(8,  bilin, h);
-VP8_EPEL_H_OR_V(16, epel,  h6);
-VP8_EPEL_H_OR_V(16, epel,  v6);
-VP8_EPEL_H_OR_V(16, bilin, v);
-VP8_EPEL_H_OR_V(16, bilin, h);
 
 av_cold void ff_vp8dsp_init_arm(VP8DSPContext *dsp)
 {
-#define set_func_ptrs(opt) \
-        dsp->vp8_luma_dc_wht    = ff_vp8_luma_dc_wht_##opt; \
-        dsp->vp8_luma_dc_wht_dc = ff_vp8_luma_dc_wht_dc_armv6; \
- \
-        dsp->vp8_idct_add       = ff_vp8_idct_add_##opt; \
-        dsp->vp8_idct_dc_add    = ff_vp8_idct_dc_add_##opt; \
-        dsp->vp8_idct_dc_add4y  = ff_vp8_idct_dc_add4y_##opt; \
-        dsp->vp8_idct_dc_add4uv = ff_vp8_idct_dc_add4uv_##opt; \
- \
-        dsp->vp8_v_loop_filter16y = ff_vp8_v_loop_filter16_##opt; \
-        dsp->vp8_h_loop_filter16y = ff_vp8_h_loop_filter16_##opt; \
-        dsp->vp8_v_loop_filter8uv = ff_vp8_v_loop_filter8uv_##opt; \
-        dsp->vp8_h_loop_filter8uv = ff_vp8_h_loop_filter8uv_##opt; \
- \
-        dsp->vp8_v_loop_filter16y_inner = ff_vp8_v_loop_filter16_inner_##opt; \
-        dsp->vp8_h_loop_filter16y_inner = ff_vp8_h_loop_filter16_inner_##opt; \
-        dsp->vp8_v_loop_filter8uv_inner = ff_vp8_v_loop_filter8uv_inner_##opt; \
-        dsp->vp8_h_loop_filter8uv_inner = ff_vp8_h_loop_filter8uv_inner_##opt; \
- \
-        dsp->vp8_v_loop_filter_simple = ff_vp8_v_loop_filter16_simple_##opt; \
-        dsp->vp8_h_loop_filter_simple = ff_vp8_h_loop_filter16_simple_##opt; \
- \
-        dsp->put_vp8_epel_pixels_tab[0][0][0] = ff_put_vp8_pixels16_##opt; \
-        dsp->put_vp8_epel_pixels_tab[0][0][2] = ff_put_vp8_epel16_h6_##opt; \
-        dsp->put_vp8_epel_pixels_tab[0][2][0] = ff_put_vp8_epel16_v6_##opt; \
-        dsp->put_vp8_epel_pixels_tab[0][2][2] = ff_put_vp8_epel16_h6v6_##opt; \
- \
-        dsp->put_vp8_epel_pixels_tab[1][0][0] = ff_put_vp8_pixels8_##opt; \
-        dsp->put_vp8_epel_pixels_tab[1][0][1] = ff_put_vp8_epel8_h4_##opt; \
-        dsp->put_vp8_epel_pixels_tab[1][0][2] = ff_put_vp8_epel8_h6_##opt; \
-        dsp->put_vp8_epel_pixels_tab[1][1][0] = ff_put_vp8_epel8_v4_##opt; \
-        dsp->put_vp8_epel_pixels_tab[1][1][1] = ff_put_vp8_epel8_h4v4_##opt; \
-        dsp->put_vp8_epel_pixels_tab[1][1][2] = ff_put_vp8_epel8_h6v4_##opt; \
-        dsp->put_vp8_epel_pixels_tab[1][2][0] = ff_put_vp8_epel8_v6_##opt; \
-        dsp->put_vp8_epel_pixels_tab[1][2][1] = ff_put_vp8_epel8_h4v6_##opt; \
-        dsp->put_vp8_epel_pixels_tab[1][2][2] = ff_put_vp8_epel8_h6v6_##opt; \
- \
-        dsp->put_vp8_epel_pixels_tab[2][0][0] = ff_put_vp8_pixels4_armv6; \
-        dsp->put_vp8_epel_pixels_tab[2][0][1] = ff_put_vp8_epel4_h4_##opt; \
-        dsp->put_vp8_epel_pixels_tab[2][0][2] = ff_put_vp8_epel4_h6_##opt; \
-        dsp->put_vp8_epel_pixels_tab[2][1][0] = ff_put_vp8_epel4_v4_##opt; \
-        dsp->put_vp8_epel_pixels_tab[2][1][1] = ff_put_vp8_epel4_h4v4_##opt; \
-        dsp->put_vp8_epel_pixels_tab[2][1][2] = ff_put_vp8_epel4_h6v4_##opt; \
-        dsp->put_vp8_epel_pixels_tab[2][2][0] = ff_put_vp8_epel4_v6_##opt; \
-        dsp->put_vp8_epel_pixels_tab[2][2][1] = ff_put_vp8_epel4_h4v6_##opt; \
-        dsp->put_vp8_epel_pixels_tab[2][2][2] = ff_put_vp8_epel4_h6v6_##opt; \
- \
-        dsp->put_vp8_bilinear_pixels_tab[0][0][0] = ff_put_vp8_pixels16_##opt; \
-        dsp->put_vp8_bilinear_pixels_tab[0][0][2] = ff_put_vp8_bilin16_h_##opt; \
-        dsp->put_vp8_bilinear_pixels_tab[0][2][0] = ff_put_vp8_bilin16_v_##opt; \
-        dsp->put_vp8_bilinear_pixels_tab[0][2][2] = ff_put_vp8_bilin16_hv_##opt; \
- \
-        dsp->put_vp8_bilinear_pixels_tab[1][0][0] = ff_put_vp8_pixels8_##opt; \
-        dsp->put_vp8_bilinear_pixels_tab[1][0][1] = ff_put_vp8_bilin8_h_##opt; \
-        dsp->put_vp8_bilinear_pixels_tab[1][0][2] = ff_put_vp8_bilin8_h_##opt; \
-        dsp->put_vp8_bilinear_pixels_tab[1][1][0] = ff_put_vp8_bilin8_v_##opt; \
-        dsp->put_vp8_bilinear_pixels_tab[1][1][1] = ff_put_vp8_bilin8_hv_##opt; \
-        dsp->put_vp8_bilinear_pixels_tab[1][1][2] = ff_put_vp8_bilin8_hv_##opt; \
-        dsp->put_vp8_bilinear_pixels_tab[1][2][0] = ff_put_vp8_bilin8_v_##opt; \
-        dsp->put_vp8_bilinear_pixels_tab[1][2][1] = ff_put_vp8_bilin8_hv_##opt; \
-        dsp->put_vp8_bilinear_pixels_tab[1][2][2] = ff_put_vp8_bilin8_hv_##opt; \
- \
-        dsp->put_vp8_bilinear_pixels_tab[2][0][0] = ff_put_vp8_pixels4_armv6; \
-        dsp->put_vp8_bilinear_pixels_tab[2][0][1] = ff_put_vp8_bilin4_h_##opt; \
-        dsp->put_vp8_bilinear_pixels_tab[2][0][2] = ff_put_vp8_bilin4_h_##opt; \
-        dsp->put_vp8_bilinear_pixels_tab[2][1][0] = ff_put_vp8_bilin4_v_##opt; \
-        dsp->put_vp8_bilinear_pixels_tab[2][1][1] = ff_put_vp8_bilin4_hv_##opt; \
-        dsp->put_vp8_bilinear_pixels_tab[2][1][2] = ff_put_vp8_bilin4_hv_##opt; \
-        dsp->put_vp8_bilinear_pixels_tab[2][2][0] = ff_put_vp8_bilin4_v_##opt; \
-        dsp->put_vp8_bilinear_pixels_tab[2][2][1] = ff_put_vp8_bilin4_hv_##opt; \
-        dsp->put_vp8_bilinear_pixels_tab[2][2][2] = ff_put_vp8_bilin4_hv_##opt
     int cpu_flags = av_get_cpu_flags();
 
-<<<<<<< HEAD
-    if (have_neon(cpu_flags)) {
-        set_func_ptrs(neon);
-    } else if (HAVE_ARMV6) {
-        set_func_ptrs(armv6);
-    }
-=======
     if (have_armv6(cpu_flags))
         ff_vp8dsp_init_armv6(dsp);
     if (have_neon(cpu_flags))
         ff_vp8dsp_init_neon(dsp);
->>>>>>> 0a07f2b3
 }