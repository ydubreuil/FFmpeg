--- conflicted
+++ resolved
@@ -416,18 +416,11 @@
     REP_RET
 %endmacro
 
-<<<<<<< HEAD
-INIT_XMM
-DEBLOCK_LUMA_64 sse2
-%if HAVE_AVX
-INIT_AVX
-DEBLOCK_LUMA_64 avx
-=======
 INIT_XMM sse2
 DEBLOCK_LUMA_64
+%if HAVE_AVX
 INIT_XMM avx
 DEBLOCK_LUMA_64
->>>>>>> c83f44db
 %endif
 %endif
 
@@ -720,19 +713,12 @@
     RET
 %endmacro
 
-<<<<<<< HEAD
-INIT_XMM
-DEBLOCK_LUMA_INTRA_64 sse2
-%if HAVE_AVX
-INIT_AVX
-DEBLOCK_LUMA_INTRA_64 avx
-%endif
-=======
 INIT_XMM sse2
 DEBLOCK_LUMA_INTRA_64
+%if HAVE_AVX
 INIT_XMM avx
 DEBLOCK_LUMA_INTRA_64
->>>>>>> c83f44db
+%endif
 
 %endif
 
@@ -810,28 +796,16 @@
 %endmacro
 
 %if ARCH_X86_64 == 0
-<<<<<<< HEAD
-INIT_MMX
-DEBLOCK_LUMA mmxext
-DEBLOCK_LUMA_INTRA mmxext
-INIT_XMM
-DEBLOCK_LUMA sse2
-DEBLOCK_LUMA_INTRA sse2
-%if HAVE_AVX
-INIT_AVX
-DEBLOCK_LUMA avx
-DEBLOCK_LUMA_INTRA avx
-=======
 INIT_MMX mmx2
 DEBLOCK_LUMA
 DEBLOCK_LUMA_INTRA
 INIT_XMM sse2
 DEBLOCK_LUMA
 DEBLOCK_LUMA_INTRA
+%if HAVE_AVX
 INIT_XMM avx
 DEBLOCK_LUMA
 DEBLOCK_LUMA_INTRA
->>>>>>> c83f44db
 %endif
 %endif
 
@@ -942,16 +916,9 @@
 INIT_MMX mmx2
 DEBLOCK_CHROMA
 %endif
-<<<<<<< HEAD
-INIT_XMM
-DEBLOCK_CHROMA sse2
-%if HAVE_AVX
-INIT_AVX
-DEBLOCK_CHROMA avx
-%endif
-=======
 INIT_XMM sse2
 DEBLOCK_CHROMA
+%if HAVE_AVX
 INIT_XMM avx
 DEBLOCK_CHROMA
->>>>>>> c83f44db
+%endif