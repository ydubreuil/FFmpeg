/*
 * Copyright (c) 2002 Brian Foley
 * Copyright (c) 2002 Dieter Shirley
 * Copyright (c) 2003-2004 Romain Dolbeau <romain@dolbeau.org>
 *
 * This file is part of FFmpeg.
 *
 * FFmpeg is free software; you can redistribute it and/or
 * modify it under the terms of the GNU Lesser General Public
 * License as published by the Free Software Foundation; either
 * version 2.1 of the License, or (at your option) any later version.
 *
 * FFmpeg is distributed in the hope that it will be useful,
 * but WITHOUT ANY WARRANTY; without even the implied warranty of
 * MERCHANTABILITY or FITNESS FOR A PARTICULAR PURPOSE.  See the GNU
 * Lesser General Public License for more details.
 *
 * You should have received a copy of the GNU Lesser General Public
 * License along with FFmpeg; if not, write to the Free Software
 * Foundation, Inc., 51 Franklin Street, Fifth Floor, Boston, MA 02110-1301 USA
 */

#ifndef AVCODEC_PPC_DSPUTIL_ALTIVEC_H
#define AVCODEC_PPC_DSPUTIL_ALTIVEC_H

#include <stdint.h>

#include "libavcodec/dsputil.h"

void ff_fdct_altivec(int16_t *block);
<<<<<<< HEAD
void ff_gmc1_altivec(uint8_t *dst, uint8_t *src, int stride, int h,
                     int x16, int y16, int rounder);
void ff_idct_altivec(int16_t *block);
=======

>>>>>>> fab9df63
void ff_idct_put_altivec(uint8_t *dest, int line_size, int16_t *block);
void ff_idct_add_altivec(uint8_t *dest, int line_size, int16_t *block);

void ff_dsputil_init_altivec(DSPContext *c, AVCodecContext *avctx,
                             unsigned high_bit_depth);

#endif /* AVCODEC_PPC_DSPUTIL_ALTIVEC_H */<|MERGE_RESOLUTION|>--- conflicted
+++ resolved
@@ -28,13 +28,8 @@
 #include "libavcodec/dsputil.h"
 
 void ff_fdct_altivec(int16_t *block);
-<<<<<<< HEAD
-void ff_gmc1_altivec(uint8_t *dst, uint8_t *src, int stride, int h,
-                     int x16, int y16, int rounder);
+
 void ff_idct_altivec(int16_t *block);
-=======
-
->>>>>>> fab9df63
 void ff_idct_put_altivec(uint8_t *dest, int line_size, int16_t *block);
 void ff_idct_add_altivec(uint8_t *dest, int line_size, int16_t *block);
 
