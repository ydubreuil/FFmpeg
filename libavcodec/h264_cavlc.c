/*
 * H.26L/H.264/AVC/JVT/14496-10/... cavlc bitstream decoding
 * Copyright (c) 2003 Michael Niedermayer <michaelni@gmx.at>
 *
 * This file is part of FFmpeg.
 *
 * FFmpeg is free software; you can redistribute it and/or
 * modify it under the terms of the GNU Lesser General Public
 * License as published by the Free Software Foundation; either
 * version 2.1 of the License, or (at your option) any later version.
 *
 * FFmpeg is distributed in the hope that it will be useful,
 * but WITHOUT ANY WARRANTY; without even the implied warranty of
 * MERCHANTABILITY or FITNESS FOR A PARTICULAR PURPOSE.  See the GNU
 * Lesser General Public License for more details.
 *
 * You should have received a copy of the GNU Lesser General Public
 * License along with FFmpeg; if not, write to the Free Software
 * Foundation, Inc., 51 Franklin Street, Fifth Floor, Boston, MA 02110-1301 USA
 */

/**
 * @file
 * H.264 / AVC / MPEG4 part10 cavlc bitstream decoding.
 * @author Michael Niedermayer <michaelni@gmx.at>
 */

#define CABAC(h) 0
#define UNCHECKED_BITSTREAM_READER 1

#include "internal.h"
#include "avcodec.h"
#include "h264.h"
#include "h264data.h" // FIXME FIXME FIXME
#include "h264_mvpred.h"
#include "golomb.h"
#include "mpegutils.h"
#include "libavutil/avassert.h"


static const uint8_t golomb_to_inter_cbp_gray[16]={
 0, 1, 2, 4, 8, 3, 5,10,12,15, 7,11,13,14, 6, 9,
};

static const uint8_t golomb_to_intra4x4_cbp_gray[16]={
15, 0, 7,11,13,14, 3, 5,10,12, 1, 2, 4, 8, 6, 9,
};

static const uint8_t chroma_dc_coeff_token_len[4*5]={
 2, 0, 0, 0,
 6, 1, 0, 0,
 6, 6, 3, 0,
 6, 7, 7, 6,
 6, 8, 8, 7,
};

static const uint8_t chroma_dc_coeff_token_bits[4*5]={
 1, 0, 0, 0,
 7, 1, 0, 0,
 4, 6, 1, 0,
 3, 3, 2, 5,
 2, 3, 2, 0,
};

static const uint8_t chroma422_dc_coeff_token_len[4*9]={
  1,  0,  0,  0,
  7,  2,  0,  0,
  7,  7,  3,  0,
  9,  7,  7,  5,
  9,  9,  7,  6,
 10, 10,  9,  7,
 11, 11, 10,  7,
 12, 12, 11, 10,
 13, 12, 12, 11,
};

static const uint8_t chroma422_dc_coeff_token_bits[4*9]={
  1,   0,  0, 0,
 15,   1,  0, 0,
 14,  13,  1, 0,
  7,  12, 11, 1,
  6,   5, 10, 1,
  7,   6,  4, 9,
  7,   6,  5, 8,
  7,   6,  5, 4,
  7,   5,  4, 4,
};

static const uint8_t coeff_token_len[4][4*17]={
{
     1, 0, 0, 0,
     6, 2, 0, 0,     8, 6, 3, 0,     9, 8, 7, 5,    10, 9, 8, 6,
    11,10, 9, 7,    13,11,10, 8,    13,13,11, 9,    13,13,13,10,
    14,14,13,11,    14,14,14,13,    15,15,14,14,    15,15,15,14,
    16,15,15,15,    16,16,16,15,    16,16,16,16,    16,16,16,16,
},
{
     2, 0, 0, 0,
     6, 2, 0, 0,     6, 5, 3, 0,     7, 6, 6, 4,     8, 6, 6, 4,
     8, 7, 7, 5,     9, 8, 8, 6,    11, 9, 9, 6,    11,11,11, 7,
    12,11,11, 9,    12,12,12,11,    12,12,12,11,    13,13,13,12,
    13,13,13,13,    13,14,13,13,    14,14,14,13,    14,14,14,14,
},
{
     4, 0, 0, 0,
     6, 4, 0, 0,     6, 5, 4, 0,     6, 5, 5, 4,     7, 5, 5, 4,
     7, 5, 5, 4,     7, 6, 6, 4,     7, 6, 6, 4,     8, 7, 7, 5,
     8, 8, 7, 6,     9, 8, 8, 7,     9, 9, 8, 8,     9, 9, 9, 8,
    10, 9, 9, 9,    10,10,10,10,    10,10,10,10,    10,10,10,10,
},
{
     6, 0, 0, 0,
     6, 6, 0, 0,     6, 6, 6, 0,     6, 6, 6, 6,     6, 6, 6, 6,
     6, 6, 6, 6,     6, 6, 6, 6,     6, 6, 6, 6,     6, 6, 6, 6,
     6, 6, 6, 6,     6, 6, 6, 6,     6, 6, 6, 6,     6, 6, 6, 6,
     6, 6, 6, 6,     6, 6, 6, 6,     6, 6, 6, 6,     6, 6, 6, 6,
}
};

static const uint8_t coeff_token_bits[4][4*17]={
{
     1, 0, 0, 0,
     5, 1, 0, 0,     7, 4, 1, 0,     7, 6, 5, 3,     7, 6, 5, 3,
     7, 6, 5, 4,    15, 6, 5, 4,    11,14, 5, 4,     8,10,13, 4,
    15,14, 9, 4,    11,10,13,12,    15,14, 9,12,    11,10,13, 8,
    15, 1, 9,12,    11,14,13, 8,     7,10, 9,12,     4, 6, 5, 8,
},
{
     3, 0, 0, 0,
    11, 2, 0, 0,     7, 7, 3, 0,     7,10, 9, 5,     7, 6, 5, 4,
     4, 6, 5, 6,     7, 6, 5, 8,    15, 6, 5, 4,    11,14,13, 4,
    15,10, 9, 4,    11,14,13,12,     8,10, 9, 8,    15,14,13,12,
    11,10, 9,12,     7,11, 6, 8,     9, 8,10, 1,     7, 6, 5, 4,
},
{
    15, 0, 0, 0,
    15,14, 0, 0,    11,15,13, 0,     8,12,14,12,    15,10,11,11,
    11, 8, 9,10,     9,14,13, 9,     8,10, 9, 8,    15,14,13,13,
    11,14,10,12,    15,10,13,12,    11,14, 9,12,     8,10,13, 8,
    13, 7, 9,12,     9,12,11,10,     5, 8, 7, 6,     1, 4, 3, 2,
},
{
     3, 0, 0, 0,
     0, 1, 0, 0,     4, 5, 6, 0,     8, 9,10,11,    12,13,14,15,
    16,17,18,19,    20,21,22,23,    24,25,26,27,    28,29,30,31,
    32,33,34,35,    36,37,38,39,    40,41,42,43,    44,45,46,47,
    48,49,50,51,    52,53,54,55,    56,57,58,59,    60,61,62,63,
}
};

static const uint8_t total_zeros_len[16][16]= {
    {1,3,3,4,4,5,5,6,6,7,7,8,8,9,9,9},
    {3,3,3,3,3,4,4,4,4,5,5,6,6,6,6},
    {4,3,3,3,4,4,3,3,4,5,5,6,5,6},
    {5,3,4,4,3,3,3,4,3,4,5,5,5},
    {4,4,4,3,3,3,3,3,4,5,4,5},
    {6,5,3,3,3,3,3,3,4,3,6},
    {6,5,3,3,3,2,3,4,3,6},
    {6,4,5,3,2,2,3,3,6},
    {6,6,4,2,2,3,2,5},
    {5,5,3,2,2,2,4},
    {4,4,3,3,1,3},
    {4,4,2,1,3},
    {3,3,1,2},
    {2,2,1},
    {1,1},
};

static const uint8_t total_zeros_bits[16][16]= {
    {1,3,2,3,2,3,2,3,2,3,2,3,2,3,2,1},
    {7,6,5,4,3,5,4,3,2,3,2,3,2,1,0},
    {5,7,6,5,4,3,4,3,2,3,2,1,1,0},
    {3,7,5,4,6,5,4,3,3,2,2,1,0},
    {5,4,3,7,6,5,4,3,2,1,1,0},
    {1,1,7,6,5,4,3,2,1,1,0},
    {1,1,5,4,3,3,2,1,1,0},
    {1,1,1,3,3,2,2,1,0},
    {1,0,1,3,2,1,1,1},
    {1,0,1,3,2,1,1},
    {0,1,1,2,1,3},
    {0,1,1,1,1},
    {0,1,1,1},
    {0,1,1},
    {0,1},
};

static const uint8_t chroma_dc_total_zeros_len[3][4]= {
    { 1, 2, 3, 3,},
    { 1, 2, 2, 0,},
    { 1, 1, 0, 0,},
};

static const uint8_t chroma_dc_total_zeros_bits[3][4]= {
    { 1, 1, 1, 0,},
    { 1, 1, 0, 0,},
    { 1, 0, 0, 0,},
};

static const uint8_t chroma422_dc_total_zeros_len[7][8]= {
    { 1, 3, 3, 4, 4, 4, 5, 5 },
    { 3, 2, 3, 3, 3, 3, 3 },
    { 3, 3, 2, 2, 3, 3 },
    { 3, 2, 2, 2, 3 },
    { 2, 2, 2, 2 },
    { 2, 2, 1 },
    { 1, 1 },
};

static const uint8_t chroma422_dc_total_zeros_bits[7][8]= {
    { 1, 2, 3, 2, 3, 1, 1, 0 },
    { 0, 1, 1, 4, 5, 6, 7 },
    { 0, 1, 1, 2, 6, 7 },
    { 6, 0, 1, 2, 7 },
    { 0, 1, 2, 3 },
    { 0, 1, 1 },
    { 0, 1 },
};

static const uint8_t run_len[7][16]={
    {1,1},
    {1,2,2},
    {2,2,2,2},
    {2,2,2,3,3},
    {2,2,3,3,3,3},
    {2,3,3,3,3,3,3},
    {3,3,3,3,3,3,3,4,5,6,7,8,9,10,11},
};

static const uint8_t run_bits[7][16]={
    {1,0},
    {1,1,0},
    {3,2,1,0},
    {3,2,1,1,0},
    {3,2,3,2,1,0},
    {3,0,1,3,2,5,4},
    {7,6,5,4,3,2,1,1,1,1,1,1,1,1,1},
};

static VLC coeff_token_vlc[4];
static VLC_TYPE coeff_token_vlc_tables[520+332+280+256][2];
static const int coeff_token_vlc_tables_size[4]={520,332,280,256};

static VLC chroma_dc_coeff_token_vlc;
static VLC_TYPE chroma_dc_coeff_token_vlc_table[256][2];
static const int chroma_dc_coeff_token_vlc_table_size = 256;

static VLC chroma422_dc_coeff_token_vlc;
static VLC_TYPE chroma422_dc_coeff_token_vlc_table[8192][2];
static const int chroma422_dc_coeff_token_vlc_table_size = 8192;

static VLC total_zeros_vlc[15];
static VLC_TYPE total_zeros_vlc_tables[15][512][2];
static const int total_zeros_vlc_tables_size = 512;

static VLC chroma_dc_total_zeros_vlc[3];
static VLC_TYPE chroma_dc_total_zeros_vlc_tables[3][8][2];
static const int chroma_dc_total_zeros_vlc_tables_size = 8;

static VLC chroma422_dc_total_zeros_vlc[7];
static VLC_TYPE chroma422_dc_total_zeros_vlc_tables[7][32][2];
static const int chroma422_dc_total_zeros_vlc_tables_size = 32;

static VLC run_vlc[6];
static VLC_TYPE run_vlc_tables[6][8][2];
static const int run_vlc_tables_size = 8;

static VLC run7_vlc;
static VLC_TYPE run7_vlc_table[96][2];
static const int run7_vlc_table_size = 96;

#define LEVEL_TAB_BITS 8
static int8_t cavlc_level_tab[7][1<<LEVEL_TAB_BITS][2];

#define CHROMA_DC_COEFF_TOKEN_VLC_BITS 8
#define CHROMA422_DC_COEFF_TOKEN_VLC_BITS 13
#define COEFF_TOKEN_VLC_BITS           8
#define TOTAL_ZEROS_VLC_BITS           9
#define CHROMA_DC_TOTAL_ZEROS_VLC_BITS 3
#define CHROMA422_DC_TOTAL_ZEROS_VLC_BITS 5
#define RUN_VLC_BITS                   3
#define RUN7_VLC_BITS                  6

/**
 * Get the predicted number of non-zero coefficients.
 * @param n block index
 */
static inline int pred_non_zero_count(H264Context *h, H264SliceContext *sl, int n)
{
    const int index8= scan8[n];
    const int left = sl->non_zero_count_cache[index8 - 1];
    const int top  = sl->non_zero_count_cache[index8 - 8];
    int i= left + top;

    if(i<64) i= (i+1)>>1;

    tprintf(h->avctx, "pred_nnz L%X T%X n%d s%d P%X\n", left, top, n, scan8[n], i&31);

    return i&31;
}

static av_cold void init_cavlc_level_tab(void){
    int suffix_length;
    unsigned int i;

    for(suffix_length=0; suffix_length<7; suffix_length++){
        for(i=0; i<(1<<LEVEL_TAB_BITS); i++){
            int prefix= LEVEL_TAB_BITS - av_log2(2*i);

            if(prefix + 1 + suffix_length <= LEVEL_TAB_BITS){
                int level_code = (prefix << suffix_length) +
                    (i >> (av_log2(i) - suffix_length)) - (1 << suffix_length);
                int mask = -(level_code&1);
                level_code = (((2 + level_code) >> 1) ^ mask) - mask;
                cavlc_level_tab[suffix_length][i][0]= level_code;
                cavlc_level_tab[suffix_length][i][1]= prefix + 1 + suffix_length;
            }else if(prefix + 1 <= LEVEL_TAB_BITS){
                cavlc_level_tab[suffix_length][i][0]= prefix+100;
                cavlc_level_tab[suffix_length][i][1]= prefix + 1;
            }else{
                cavlc_level_tab[suffix_length][i][0]= LEVEL_TAB_BITS+100;
                cavlc_level_tab[suffix_length][i][1]= LEVEL_TAB_BITS;
            }
        }
    }
}

av_cold void ff_h264_decode_init_vlc(void){
    static int done = 0;

    if (!done) {
        int i;
        int offset;
        done = 1;

        chroma_dc_coeff_token_vlc.table = chroma_dc_coeff_token_vlc_table;
        chroma_dc_coeff_token_vlc.table_allocated = chroma_dc_coeff_token_vlc_table_size;
        init_vlc(&chroma_dc_coeff_token_vlc, CHROMA_DC_COEFF_TOKEN_VLC_BITS, 4*5,
                 &chroma_dc_coeff_token_len [0], 1, 1,
                 &chroma_dc_coeff_token_bits[0], 1, 1,
                 INIT_VLC_USE_NEW_STATIC);

        chroma422_dc_coeff_token_vlc.table = chroma422_dc_coeff_token_vlc_table;
        chroma422_dc_coeff_token_vlc.table_allocated = chroma422_dc_coeff_token_vlc_table_size;
        init_vlc(&chroma422_dc_coeff_token_vlc, CHROMA422_DC_COEFF_TOKEN_VLC_BITS, 4*9,
                 &chroma422_dc_coeff_token_len [0], 1, 1,
                 &chroma422_dc_coeff_token_bits[0], 1, 1,
                 INIT_VLC_USE_NEW_STATIC);

        offset = 0;
        for(i=0; i<4; i++){
            coeff_token_vlc[i].table = coeff_token_vlc_tables+offset;
            coeff_token_vlc[i].table_allocated = coeff_token_vlc_tables_size[i];
            init_vlc(&coeff_token_vlc[i], COEFF_TOKEN_VLC_BITS, 4*17,
                     &coeff_token_len [i][0], 1, 1,
                     &coeff_token_bits[i][0], 1, 1,
                     INIT_VLC_USE_NEW_STATIC);
            offset += coeff_token_vlc_tables_size[i];
        }
        /*
         * This is a one time safety check to make sure that
         * the packed static coeff_token_vlc table sizes
         * were initialized correctly.
         */
        av_assert0(offset == FF_ARRAY_ELEMS(coeff_token_vlc_tables));

        for(i=0; i<3; i++){
            chroma_dc_total_zeros_vlc[i].table = chroma_dc_total_zeros_vlc_tables[i];
            chroma_dc_total_zeros_vlc[i].table_allocated = chroma_dc_total_zeros_vlc_tables_size;
            init_vlc(&chroma_dc_total_zeros_vlc[i],
                     CHROMA_DC_TOTAL_ZEROS_VLC_BITS, 4,
                     &chroma_dc_total_zeros_len [i][0], 1, 1,
                     &chroma_dc_total_zeros_bits[i][0], 1, 1,
                     INIT_VLC_USE_NEW_STATIC);
        }

        for(i=0; i<7; i++){
            chroma422_dc_total_zeros_vlc[i].table = chroma422_dc_total_zeros_vlc_tables[i];
            chroma422_dc_total_zeros_vlc[i].table_allocated = chroma422_dc_total_zeros_vlc_tables_size;
            init_vlc(&chroma422_dc_total_zeros_vlc[i],
                     CHROMA422_DC_TOTAL_ZEROS_VLC_BITS, 8,
                     &chroma422_dc_total_zeros_len [i][0], 1, 1,
                     &chroma422_dc_total_zeros_bits[i][0], 1, 1,
                     INIT_VLC_USE_NEW_STATIC);
        }

        for(i=0; i<15; i++){
            total_zeros_vlc[i].table = total_zeros_vlc_tables[i];
            total_zeros_vlc[i].table_allocated = total_zeros_vlc_tables_size;
            init_vlc(&total_zeros_vlc[i],
                     TOTAL_ZEROS_VLC_BITS, 16,
                     &total_zeros_len [i][0], 1, 1,
                     &total_zeros_bits[i][0], 1, 1,
                     INIT_VLC_USE_NEW_STATIC);
        }

        for(i=0; i<6; i++){
            run_vlc[i].table = run_vlc_tables[i];
            run_vlc[i].table_allocated = run_vlc_tables_size;
            init_vlc(&run_vlc[i],
                     RUN_VLC_BITS, 7,
                     &run_len [i][0], 1, 1,
                     &run_bits[i][0], 1, 1,
                     INIT_VLC_USE_NEW_STATIC);
        }
        run7_vlc.table = run7_vlc_table,
        run7_vlc.table_allocated = run7_vlc_table_size;
        init_vlc(&run7_vlc, RUN7_VLC_BITS, 16,
                 &run_len [6][0], 1, 1,
                 &run_bits[6][0], 1, 1,
                 INIT_VLC_USE_NEW_STATIC);

        init_cavlc_level_tab();
    }
}

/**
 *
 */
static inline int get_level_prefix(GetBitContext *gb){
    unsigned int buf;
    int log;

    OPEN_READER(re, gb);
    UPDATE_CACHE(re, gb);
    buf=GET_CACHE(re, gb);

    log= 32 - av_log2(buf);
#ifdef TRACE
    print_bin(buf>>(32-log), log);
    av_log(NULL, AV_LOG_DEBUG, "%5d %2d %3d lpr @%5d in %s get_level_prefix\n", buf>>(32-log), log, log-1, get_bits_count(gb), __FILE__);
#endif

    LAST_SKIP_BITS(re, gb, log);
    CLOSE_READER(re, gb);

    return log-1;
}

/**
 * Decode a residual block.
 * @param n block index
 * @param scantable scantable
 * @param max_coeff number of coefficients in the block
 * @return <0 if an error occurred
 */
static int decode_residual(H264Context *h, H264SliceContext *sl,
                           GetBitContext *gb, int16_t *block, int n,
                           const uint8_t *scantable, const uint32_t *qmul,
                           int max_coeff)
{
    static const int coeff_token_table_index[17]= {0, 0, 1, 1, 2, 2, 2, 2, 3, 3, 3, 3, 3, 3, 3, 3, 3};
    int level[16];
    int zeros_left, coeff_token, total_coeff, i, trailing_ones, run_before;

    //FIXME put trailing_onex into the context

    if(max_coeff <= 8){
        if (max_coeff == 4)
            coeff_token = get_vlc2(gb, chroma_dc_coeff_token_vlc.table, CHROMA_DC_COEFF_TOKEN_VLC_BITS, 1);
        else
            coeff_token = get_vlc2(gb, chroma422_dc_coeff_token_vlc.table, CHROMA422_DC_COEFF_TOKEN_VLC_BITS, 1);
        total_coeff= coeff_token>>2;
    }else{
        if(n >= LUMA_DC_BLOCK_INDEX){
            total_coeff= pred_non_zero_count(h, sl, (n - LUMA_DC_BLOCK_INDEX)*16);
            coeff_token= get_vlc2(gb, coeff_token_vlc[ coeff_token_table_index[total_coeff] ].table, COEFF_TOKEN_VLC_BITS, 2);
            total_coeff= coeff_token>>2;
        }else{
            total_coeff= pred_non_zero_count(h, sl, n);
            coeff_token= get_vlc2(gb, coeff_token_vlc[ coeff_token_table_index[total_coeff] ].table, COEFF_TOKEN_VLC_BITS, 2);
            total_coeff= coeff_token>>2;
        }
    }
    sl->non_zero_count_cache[scan8[n]] = total_coeff;

    //FIXME set last_non_zero?

    if(total_coeff==0)
        return 0;
    if(total_coeff > (unsigned)max_coeff) {
        av_log(h->avctx, AV_LOG_ERROR, "corrupted macroblock %d %d (total_coeff=%d)\n", sl->mb_x, sl->mb_y, total_coeff);
        return -1;
    }

    trailing_ones= coeff_token&3;
    tprintf(h->avctx, "trailing:%d, total:%d\n", trailing_ones, total_coeff);
    av_assert2(total_coeff<=16);

    i = show_bits(gb, 3);
    skip_bits(gb, trailing_ones);
    level[0] = 1-((i&4)>>1);
    level[1] = 1-((i&2)   );
    level[2] = 1-((i&1)<<1);

    if(trailing_ones<total_coeff) {
        int mask, prefix;
        int suffix_length = total_coeff > 10 & trailing_ones < 3;
        int bitsi= show_bits(gb, LEVEL_TAB_BITS);
        int level_code= cavlc_level_tab[suffix_length][bitsi][0];

        skip_bits(gb, cavlc_level_tab[suffix_length][bitsi][1]);
        if(level_code >= 100){
            prefix= level_code - 100;
            if(prefix == LEVEL_TAB_BITS)
                prefix += get_level_prefix(gb);

            //first coefficient has suffix_length equal to 0 or 1
            if(prefix<14){ //FIXME try to build a large unified VLC table for all this
                if(suffix_length)
                    level_code= (prefix<<1) + get_bits1(gb); //part
                else
                    level_code= prefix; //part
            }else if(prefix==14){
                if(suffix_length)
                    level_code= (prefix<<1) + get_bits1(gb); //part
                else
                    level_code= prefix + get_bits(gb, 4); //part
            }else{
                level_code= 30;
                if(prefix>=16){
                    if(prefix > 25+3){
                        av_log(h->avctx, AV_LOG_ERROR, "Invalid level prefix\n");
                        return -1;
                    }
                    level_code += (1<<(prefix-3))-4096;
                }
                level_code += get_bits(gb, prefix-3); //part
            }

            if(trailing_ones < 3) level_code += 2;

            suffix_length = 2;
            mask= -(level_code&1);
            level[trailing_ones]= (((2+level_code)>>1) ^ mask) - mask;
        }else{
            level_code += ((level_code>>31)|1) & -(trailing_ones < 3);

            suffix_length = 1 + (level_code + 3U > 6U);
            level[trailing_ones]= level_code;
        }

        //remaining coefficients have suffix_length > 0
        for(i=trailing_ones+1;i<total_coeff;i++) {
            static const unsigned int suffix_limit[7] = {0,3,6,12,24,48,INT_MAX };
            int bitsi= show_bits(gb, LEVEL_TAB_BITS);
            level_code= cavlc_level_tab[suffix_length][bitsi][0];

            skip_bits(gb, cavlc_level_tab[suffix_length][bitsi][1]);
            if(level_code >= 100){
                prefix= level_code - 100;
                if(prefix == LEVEL_TAB_BITS){
                    prefix += get_level_prefix(gb);
                }
                if(prefix<15){
                    level_code = (prefix<<suffix_length) + get_bits(gb, suffix_length);
                }else{
                    level_code = 15<<suffix_length;
                    if (prefix>=16) {
                        if(prefix > 25+3){
                            av_log(h->avctx, AV_LOG_ERROR, "Invalid level prefix\n");
                            return AVERROR_INVALIDDATA;
                        }
                        level_code += (1<<(prefix-3))-4096;
                    }
                    level_code += get_bits(gb, prefix-3);
                }
                mask= -(level_code&1);
                level_code= (((2+level_code)>>1) ^ mask) - mask;
            }
            level[i]= level_code;
            suffix_length+= suffix_limit[suffix_length] + level_code > 2U*suffix_limit[suffix_length];
        }
    }

    if(total_coeff == max_coeff)
        zeros_left=0;
    else{
        if (max_coeff <= 8) {
            if (max_coeff == 4)
                zeros_left = get_vlc2(gb, (chroma_dc_total_zeros_vlc-1)[total_coeff].table,
                                      CHROMA_DC_TOTAL_ZEROS_VLC_BITS, 1);
            else
                zeros_left = get_vlc2(gb, (chroma422_dc_total_zeros_vlc-1)[total_coeff].table,
                                      CHROMA422_DC_TOTAL_ZEROS_VLC_BITS, 1);
        } else {
            zeros_left= get_vlc2(gb, (total_zeros_vlc-1)[ total_coeff ].table, TOTAL_ZEROS_VLC_BITS, 1);
        }
    }

#define STORE_BLOCK(type) \
    scantable += zeros_left + total_coeff - 1; \
    if(n >= LUMA_DC_BLOCK_INDEX){ \
        ((type*)block)[*scantable] = level[0]; \
        for(i=1;i<total_coeff && zeros_left > 0;i++) { \
            if(zeros_left < 7) \
                run_before= get_vlc2(gb, (run_vlc-1)[zeros_left].table, RUN_VLC_BITS, 1); \
            else \
                run_before= get_vlc2(gb, run7_vlc.table, RUN7_VLC_BITS, 2); \
            zeros_left -= run_before; \
            scantable -= 1 + run_before; \
            ((type*)block)[*scantable]= level[i]; \
        } \
        for(;i<total_coeff;i++) { \
            scantable--; \
            ((type*)block)[*scantable]= level[i]; \
        } \
    }else{ \
        ((type*)block)[*scantable] = ((int)(level[0] * qmul[*scantable] + 32))>>6; \
        for(i=1;i<total_coeff && zeros_left > 0;i++) { \
            if(zeros_left < 7) \
                run_before= get_vlc2(gb, (run_vlc-1)[zeros_left].table, RUN_VLC_BITS, 1); \
            else \
                run_before= get_vlc2(gb, run7_vlc.table, RUN7_VLC_BITS, 2); \
            zeros_left -= run_before; \
            scantable -= 1 + run_before; \
            ((type*)block)[*scantable]= ((int)(level[i] * qmul[*scantable] + 32))>>6; \
        } \
        for(;i<total_coeff;i++) { \
            scantable--; \
            ((type*)block)[*scantable]= ((int)(level[i] * qmul[*scantable] + 32))>>6; \
        } \
    }

    if (h->pixel_shift) {
        STORE_BLOCK(int32_t)
    } else {
        STORE_BLOCK(int16_t)
    }

    if(zeros_left<0){
        av_log(h->avctx, AV_LOG_ERROR, "negative number of zero coeffs at %d %d\n", sl->mb_x, sl->mb_y);
        return -1;
    }

    return 0;
}

static av_always_inline int decode_luma_residual(H264Context *h, H264SliceContext *sl, GetBitContext *gb, const uint8_t *scan, const uint8_t *scan8x8, int pixel_shift, int mb_type, int cbp, int p){
    int i4x4, i8x8;
    int qscale = p == 0 ? sl->qscale : sl->chroma_qp[p - 1];
    if(IS_INTRA16x16(mb_type)){
        AV_ZERO128(sl->mb_luma_dc[p]+0);
        AV_ZERO128(sl->mb_luma_dc[p]+8);
        AV_ZERO128(sl->mb_luma_dc[p]+16);
        AV_ZERO128(sl->mb_luma_dc[p]+24);
        if (decode_residual(h, sl, gb, sl->mb_luma_dc[p], LUMA_DC_BLOCK_INDEX + p, scan, NULL, 16) < 0) {
            return -1; //FIXME continue if partitioned and other return -1 too
        }

        av_assert2((cbp&15) == 0 || (cbp&15) == 15);

        if(cbp&15){
            for(i8x8=0; i8x8<4; i8x8++){
                for(i4x4=0; i4x4<4; i4x4++){
                    const int index= i4x4 + 4*i8x8 + p*16;
                    if( decode_residual(h, sl, gb, sl->mb + (16*index << pixel_shift),
                        index, scan + 1, h->dequant4_coeff[p][qscale], 15) < 0 ){
                        return -1;
                    }
                }
            }
            return 0xf;
        }else{
            fill_rectangle(&sl->non_zero_count_cache[scan8[p*16]], 4, 4, 8, 0, 1);
            return 0;
        }
    }else{
        int cqm = (IS_INTRA( mb_type ) ? 0:3)+p;
        /* For CAVLC 4:4:4, we need to keep track of the luma 8x8 CBP for deblocking nnz purposes. */
        int new_cbp = 0;
        for(i8x8=0; i8x8<4; i8x8++){
            if(cbp & (1<<i8x8)){
                if(IS_8x8DCT(mb_type)){
                    int16_t *buf = &sl->mb[64*i8x8+256*p << pixel_shift];
                    uint8_t *nnz;
                    for(i4x4=0; i4x4<4; i4x4++){
                        const int index= i4x4 + 4*i8x8 + p*16;
                        if( decode_residual(h, sl, gb, buf, index, scan8x8+16*i4x4,
                                            h->dequant8_coeff[cqm][qscale], 16) < 0 )
                            return -1;
                    }
                    nnz = &sl->non_zero_count_cache[scan8[4 * i8x8 + p * 16]];
                    nnz[0] += nnz[1] + nnz[8] + nnz[9];
                    new_cbp |= !!nnz[0] << i8x8;
                }else{
                    for(i4x4=0; i4x4<4; i4x4++){
                        const int index= i4x4 + 4*i8x8 + p*16;
                        if( decode_residual(h, sl, gb, sl->mb + (16*index << pixel_shift), index,
                                            scan, h->dequant4_coeff[cqm][qscale], 16) < 0 ){
                            return -1;
                        }
                        new_cbp |= sl->non_zero_count_cache[scan8[index]] << i8x8;
                    }
                }
            }else{
                uint8_t * const nnz = &sl->non_zero_count_cache[scan8[4 * i8x8 + p * 16]];
                nnz[0] = nnz[1] = nnz[8] = nnz[9] = 0;
            }
        }
        return new_cbp;
    }
}

int ff_h264_decode_mb_cavlc(H264Context *h, H264SliceContext *sl)
{
    int mb_xy;
    int partition_count;
    unsigned int mb_type, cbp;
    int dct8x8_allowed= h->pps.transform_8x8_mode;
    int decode_chroma = h->sps.chroma_format_idc == 1 || h->sps.chroma_format_idc == 2;
    const int pixel_shift = h->pixel_shift;
    unsigned local_ref_count[2];

    mb_xy = sl->mb_xy = sl->mb_x + sl->mb_y*h->mb_stride;

    tprintf(h->avctx, "pic:%d mb:%d/%d\n", h->frame_num, sl->mb_x, sl->mb_y);
    cbp = 0; /* avoid warning. FIXME: find a solution without slowing
                down the code */
    if (sl->slice_type_nos != AV_PICTURE_TYPE_I) {
        if (sl->mb_skip_run == -1)
<<<<<<< HEAD
            sl->mb_skip_run = get_ue_golomb_long(&h->gb);
=======
            sl->mb_skip_run = get_ue_golomb(&sl->gb);
>>>>>>> f42485db

        if (sl->mb_skip_run--) {
            if (FRAME_MBAFF(h) && (sl->mb_y & 1) == 0) {
                if (sl->mb_skip_run == 0)
                    h->mb_mbaff = h->mb_field_decoding_flag = get_bits1(&sl->gb);
            }
            decode_mb_skip(h, sl);
            return 0;
        }
    }
    if (FRAME_MBAFF(h)) {
        if ((sl->mb_y & 1) == 0)
            h->mb_mbaff = h->mb_field_decoding_flag = get_bits1(&sl->gb);
    }

    sl->prev_mb_skipped = 0;

    mb_type= get_ue_golomb(&sl->gb);
    if (sl->slice_type_nos == AV_PICTURE_TYPE_B) {
        if(mb_type < 23){
            partition_count= b_mb_type_info[mb_type].partition_count;
            mb_type=         b_mb_type_info[mb_type].type;
        }else{
            mb_type -= 23;
            goto decode_intra_mb;
        }
    } else if (sl->slice_type_nos == AV_PICTURE_TYPE_P) {
        if(mb_type < 5){
            partition_count= p_mb_type_info[mb_type].partition_count;
            mb_type=         p_mb_type_info[mb_type].type;
        }else{
            mb_type -= 5;
            goto decode_intra_mb;
        }
    }else{
       av_assert2(sl->slice_type_nos == AV_PICTURE_TYPE_I);
        if (sl->slice_type == AV_PICTURE_TYPE_SI && mb_type)
            mb_type--;
decode_intra_mb:
        if(mb_type > 25){
            av_log(h->avctx, AV_LOG_ERROR, "mb_type %d in %c slice too large at %d %d\n", mb_type, av_get_picture_type_char(sl->slice_type), sl->mb_x, sl->mb_y);
            return -1;
        }
        partition_count=0;
        cbp= i_mb_type_info[mb_type].cbp;
        sl->intra16x16_pred_mode = i_mb_type_info[mb_type].pred_mode;
        mb_type= i_mb_type_info[mb_type].type;
    }

    if(MB_FIELD(h))
        mb_type |= MB_TYPE_INTERLACED;

    h->slice_table[mb_xy] = sl->slice_num;

    if(IS_INTRA_PCM(mb_type)){
        const int mb_size = ff_h264_mb_sizes[h->sps.chroma_format_idc] *
                            h->sps.bit_depth_luma;

        // We assume these blocks are very rare so we do not optimize it.
        sl->intra_pcm_ptr = align_get_bits(&sl->gb);
        if (get_bits_left(&sl->gb) < mb_size) {
            av_log(h->avctx, AV_LOG_ERROR, "Not enough data for an intra PCM block.\n");
            return AVERROR_INVALIDDATA;
        }
        skip_bits_long(&sl->gb, mb_size);

        // In deblocking, the quantizer is 0
        h->cur_pic.qscale_table[mb_xy] = 0;
        // All coeffs are present
        memset(h->non_zero_count[mb_xy], 16, 48);

        h->cur_pic.mb_type[mb_xy] = mb_type;
        return 0;
    }

    local_ref_count[0] = sl->ref_count[0] << MB_MBAFF(h);
    local_ref_count[1] = sl->ref_count[1] << MB_MBAFF(h);

    fill_decode_neighbors(h, sl, mb_type);
    fill_decode_caches(h, sl, mb_type);

    //mb_pred
    if(IS_INTRA(mb_type)){
        int pred_mode;
//            init_top_left_availability(h);
        if(IS_INTRA4x4(mb_type)){
            int i;
            int di = 1;
            if(dct8x8_allowed && get_bits1(&sl->gb)){
                mb_type |= MB_TYPE_8x8DCT;
                di = 4;
            }

//                fill_intra4x4_pred_table(h);
            for(i=0; i<16; i+=di){
                int mode = pred_intra_mode(h, sl, i);

                if(!get_bits1(&sl->gb)){
                    const int rem_mode= get_bits(&sl->gb, 3);
                    mode = rem_mode + (rem_mode >= mode);
                }

                if(di==4)
                    fill_rectangle(&sl->intra4x4_pred_mode_cache[ scan8[i] ], 2, 2, 8, mode, 1);
                else
                    sl->intra4x4_pred_mode_cache[scan8[i]] = mode;
            }
            write_back_intra_pred_mode(h, sl);
            if (ff_h264_check_intra4x4_pred_mode(h, sl) < 0)
                return -1;
        }else{
            sl->intra16x16_pred_mode = ff_h264_check_intra_pred_mode(h, sl, sl->intra16x16_pred_mode, 0);
            if (sl->intra16x16_pred_mode < 0)
                return -1;
        }
        if(decode_chroma){
            pred_mode= ff_h264_check_intra_pred_mode(h, sl, get_ue_golomb_31(&sl->gb), 1);
            if(pred_mode < 0)
                return -1;
            sl->chroma_pred_mode = pred_mode;
        } else {
            sl->chroma_pred_mode = DC_128_PRED8x8;
        }
    }else if(partition_count==4){
        int i, j, sub_partition_count[4], list, ref[2][4];

        if (sl->slice_type_nos == AV_PICTURE_TYPE_B) {
            for(i=0; i<4; i++){
                sl->sub_mb_type[i]= get_ue_golomb_31(&sl->gb);
                if(sl->sub_mb_type[i] >=13){
                    av_log(h->avctx, AV_LOG_ERROR, "B sub_mb_type %u out of range at %d %d\n", sl->sub_mb_type[i], sl->mb_x, sl->mb_y);
                    return -1;
                }
                sub_partition_count[i]= b_sub_mb_type_info[ sl->sub_mb_type[i] ].partition_count;
                sl->sub_mb_type[i]=      b_sub_mb_type_info[ sl->sub_mb_type[i] ].type;
            }
            if( IS_DIRECT(sl->sub_mb_type[0]|sl->sub_mb_type[1]|sl->sub_mb_type[2]|sl->sub_mb_type[3])) {
                ff_h264_pred_direct_motion(h, sl, &mb_type);
                sl->ref_cache[0][scan8[4]] =
                sl->ref_cache[1][scan8[4]] =
                sl->ref_cache[0][scan8[12]] =
                sl->ref_cache[1][scan8[12]] = PART_NOT_AVAILABLE;
            }
        }else{
            av_assert2(sl->slice_type_nos == AV_PICTURE_TYPE_P); //FIXME SP correct ?
            for(i=0; i<4; i++){
                sl->sub_mb_type[i]= get_ue_golomb_31(&sl->gb);
                if(sl->sub_mb_type[i] >=4){
                    av_log(h->avctx, AV_LOG_ERROR, "P sub_mb_type %u out of range at %d %d\n", sl->sub_mb_type[i], sl->mb_x, sl->mb_y);
                    return -1;
                }
                sub_partition_count[i]= p_sub_mb_type_info[ sl->sub_mb_type[i] ].partition_count;
                sl->sub_mb_type[i]=      p_sub_mb_type_info[ sl->sub_mb_type[i] ].type;
            }
        }

        for (list = 0; list < sl->list_count; list++) {
            int ref_count = IS_REF0(mb_type) ? 1 : local_ref_count[list];
            for(i=0; i<4; i++){
                if(IS_DIRECT(sl->sub_mb_type[i])) continue;
                if(IS_DIR(sl->sub_mb_type[i], 0, list)){
                    unsigned int tmp;
                    if(ref_count == 1){
                        tmp= 0;
                    }else if(ref_count == 2){
                        tmp= get_bits1(&sl->gb)^1;
                    }else{
                        tmp= get_ue_golomb_31(&sl->gb);
                        if(tmp>=ref_count){
                            av_log(h->avctx, AV_LOG_ERROR, "ref %u overflow\n", tmp);
                            return -1;
                        }
                    }
                    ref[list][i]= tmp;
                }else{
                 //FIXME
                    ref[list][i] = -1;
                }
            }
        }

        if(dct8x8_allowed)
            dct8x8_allowed = get_dct8x8_allowed(h, sl);

        for (list = 0; list < sl->list_count; list++) {
            for(i=0; i<4; i++){
                if(IS_DIRECT(sl->sub_mb_type[i])) {
                    sl->ref_cache[list][ scan8[4*i] ] = sl->ref_cache[list][ scan8[4*i]+1 ];
                    continue;
                }
                sl->ref_cache[list][ scan8[4*i]   ]=sl->ref_cache[list][ scan8[4*i]+1 ]=
                sl->ref_cache[list][ scan8[4*i]+8 ]=sl->ref_cache[list][ scan8[4*i]+9 ]= ref[list][i];

                if(IS_DIR(sl->sub_mb_type[i], 0, list)){
                    const int sub_mb_type= sl->sub_mb_type[i];
                    const int block_width= (sub_mb_type & (MB_TYPE_16x16|MB_TYPE_16x8)) ? 2 : 1;
                    for(j=0; j<sub_partition_count[i]; j++){
                        int mx, my;
                        const int index= 4*i + block_width*j;
                        int16_t (* mv_cache)[2]= &sl->mv_cache[list][ scan8[index] ];
                        pred_motion(h, sl, index, block_width, list, sl->ref_cache[list][ scan8[index] ], &mx, &my);
                        mx += get_se_golomb(&sl->gb);
                        my += get_se_golomb(&sl->gb);
                        tprintf(h->avctx, "final mv:%d %d\n", mx, my);

                        if(IS_SUB_8X8(sub_mb_type)){
                            mv_cache[ 1 ][0]=
                            mv_cache[ 8 ][0]= mv_cache[ 9 ][0]= mx;
                            mv_cache[ 1 ][1]=
                            mv_cache[ 8 ][1]= mv_cache[ 9 ][1]= my;
                        }else if(IS_SUB_8X4(sub_mb_type)){
                            mv_cache[ 1 ][0]= mx;
                            mv_cache[ 1 ][1]= my;
                        }else if(IS_SUB_4X8(sub_mb_type)){
                            mv_cache[ 8 ][0]= mx;
                            mv_cache[ 8 ][1]= my;
                        }
                        mv_cache[ 0 ][0]= mx;
                        mv_cache[ 0 ][1]= my;
                    }
                }else{
                    uint32_t *p= (uint32_t *)&sl->mv_cache[list][ scan8[4*i] ][0];
                    p[0] = p[1]=
                    p[8] = p[9]= 0;
                }
            }
        }
    }else if(IS_DIRECT(mb_type)){
        ff_h264_pred_direct_motion(h, sl, &mb_type);
        dct8x8_allowed &= h->sps.direct_8x8_inference_flag;
    }else{
        int list, mx, my, i;
         //FIXME we should set ref_idx_l? to 0 if we use that later ...
        if(IS_16X16(mb_type)){
            for (list = 0; list < sl->list_count; list++) {
                    unsigned int val;
                    if(IS_DIR(mb_type, 0, list)){
                        if(local_ref_count[list]==1){
                            val= 0;
<<<<<<< HEAD
                        } else if(local_ref_count[list]==2){
                            val= get_bits1(&h->gb)^1;
                        }else{
                            val= get_ue_golomb_31(&h->gb);
                            if (val >= local_ref_count[list]){
=======
                        } else if (rc == 2) {
                            val= get_bits1(&sl->gb)^1;
                        }else{
                            val= get_ue_golomb_31(&sl->gb);
                            if (val >= rc) {
>>>>>>> f42485db
                                av_log(h->avctx, AV_LOG_ERROR, "ref %u overflow\n", val);
                                return -1;
                            }
                        }
                    fill_rectangle(&sl->ref_cache[list][ scan8[0] ], 4, 4, 8, val, 1);
                    }
            }
            for (list = 0; list < sl->list_count; list++) {
                if(IS_DIR(mb_type, 0, list)){
                    pred_motion(h, sl, 0, 4, list, sl->ref_cache[list][ scan8[0] ], &mx, &my);
                    mx += get_se_golomb(&sl->gb);
                    my += get_se_golomb(&sl->gb);
                    tprintf(h->avctx, "final mv:%d %d\n", mx, my);

                    fill_rectangle(sl->mv_cache[list][ scan8[0] ], 4, 4, 8, pack16to32(mx,my), 4);
                }
            }
        }
        else if(IS_16X8(mb_type)){
            for (list = 0; list < sl->list_count; list++) {
                    for(i=0; i<2; i++){
                        unsigned int val;
                        if(IS_DIR(mb_type, i, list)){
                            if(local_ref_count[list] == 1) {
                                val= 0;
<<<<<<< HEAD
                            } else if(local_ref_count[list] == 2) {
                                val= get_bits1(&h->gb)^1;
                            }else{
                                val= get_ue_golomb_31(&h->gb);
                                if (val >= local_ref_count[list]){
=======
                            } else if (rc == 2) {
                                val= get_bits1(&sl->gb)^1;
                            }else{
                                val= get_ue_golomb_31(&sl->gb);
                                if (val >= rc) {
>>>>>>> f42485db
                                    av_log(h->avctx, AV_LOG_ERROR, "ref %u overflow\n", val);
                                    return -1;
                                }
                            }
                        }else
                            val= LIST_NOT_USED&0xFF;
                        fill_rectangle(&sl->ref_cache[list][ scan8[0] + 16*i ], 4, 2, 8, val, 1);
                    }
            }
            for (list = 0; list < sl->list_count; list++) {
                for(i=0; i<2; i++){
                    unsigned int val;
                    if(IS_DIR(mb_type, i, list)){
                        pred_16x8_motion(h, sl, 8*i, list, sl->ref_cache[list][scan8[0] + 16*i], &mx, &my);
                        mx += get_se_golomb(&sl->gb);
                        my += get_se_golomb(&sl->gb);
                        tprintf(h->avctx, "final mv:%d %d\n", mx, my);

                        val= pack16to32(mx,my);
                    }else
                        val=0;
                    fill_rectangle(sl->mv_cache[list][ scan8[0] + 16*i ], 4, 2, 8, val, 4);
                }
            }
        }else{
            av_assert2(IS_8X16(mb_type));
            for (list = 0; list < sl->list_count; list++) {
                    for(i=0; i<2; i++){
                        unsigned int val;
                        if(IS_DIR(mb_type, i, list)){ //FIXME optimize
                            if(local_ref_count[list]==1){
                                val= 0;
<<<<<<< HEAD
                            } else if(local_ref_count[list]==2){
                                val= get_bits1(&h->gb)^1;
                            }else{
                                val= get_ue_golomb_31(&h->gb);
                                if (val >= local_ref_count[list]){
=======
                            } else if (rc == 2) {
                                val= get_bits1(&sl->gb)^1;
                            }else{
                                val= get_ue_golomb_31(&sl->gb);
                                if (val >= rc) {
>>>>>>> f42485db
                                    av_log(h->avctx, AV_LOG_ERROR, "ref %u overflow\n", val);
                                    return -1;
                                }
                            }
                        }else
                            val= LIST_NOT_USED&0xFF;
                        fill_rectangle(&sl->ref_cache[list][ scan8[0] + 2*i ], 2, 4, 8, val, 1);
                    }
            }
            for (list = 0; list < sl->list_count; list++) {
                for(i=0; i<2; i++){
                    unsigned int val;
                    if(IS_DIR(mb_type, i, list)){
                        pred_8x16_motion(h, sl, i*4, list, sl->ref_cache[list][ scan8[0] + 2*i ], &mx, &my);
                        mx += get_se_golomb(&sl->gb);
                        my += get_se_golomb(&sl->gb);
                        tprintf(h->avctx, "final mv:%d %d\n", mx, my);

                        val= pack16to32(mx,my);
                    }else
                        val=0;
                    fill_rectangle(sl->mv_cache[list][ scan8[0] + 2*i ], 2, 4, 8, val, 4);
                }
            }
        }
    }

    if(IS_INTER(mb_type))
        write_back_motion(h, sl, mb_type);

    if(!IS_INTRA16x16(mb_type)){
        cbp= get_ue_golomb(&sl->gb);

        if(decode_chroma){
            if(cbp > 47){
                av_log(h->avctx, AV_LOG_ERROR, "cbp too large (%u) at %d %d\n", cbp, sl->mb_x, sl->mb_y);
                return -1;
            }
            if(IS_INTRA4x4(mb_type)) cbp= golomb_to_intra4x4_cbp[cbp];
            else                     cbp= golomb_to_inter_cbp   [cbp];
        }else{
            if(cbp > 15){
                av_log(h->avctx, AV_LOG_ERROR, "cbp too large (%u) at %d %d\n", cbp, sl->mb_x, sl->mb_y);
                return -1;
            }
            if(IS_INTRA4x4(mb_type)) cbp= golomb_to_intra4x4_cbp_gray[cbp];
            else                     cbp= golomb_to_inter_cbp_gray[cbp];
        }
    } else {
        if (!decode_chroma && cbp>15) {
            av_log(h->avctx, AV_LOG_ERROR, "gray chroma\n");
            return AVERROR_INVALIDDATA;
        }
    }

    if(dct8x8_allowed && (cbp&15) && !IS_INTRA(mb_type)){
        mb_type |= MB_TYPE_8x8DCT*get_bits1(&sl->gb);
    }
    sl->cbp=
    h->cbp_table[mb_xy]= cbp;
    h->cur_pic.mb_type[mb_xy] = mb_type;

    if(cbp || IS_INTRA16x16(mb_type)){
        int i4x4, i8x8, chroma_idx;
        int dquant;
        int ret;
        GetBitContext *gb = &sl->gb;
        const uint8_t *scan, *scan8x8;
        const int max_qp = 51 + 6*(h->sps.bit_depth_luma-8);

        if(IS_INTERLACED(mb_type)){
            scan8x8 = sl->qscale ? h->field_scan8x8_cavlc : h->field_scan8x8_cavlc_q0;
            scan    = sl->qscale ? h->field_scan : h->field_scan_q0;
        }else{
            scan8x8 = sl->qscale ? h->zigzag_scan8x8_cavlc : h->zigzag_scan8x8_cavlc_q0;
            scan    = sl->qscale ? h->zigzag_scan : h->zigzag_scan_q0;
        }

        dquant= get_se_golomb(&sl->gb);

        sl->qscale += dquant;

        if (((unsigned)sl->qscale) > max_qp){
            if (sl->qscale < 0) sl->qscale += max_qp + 1;
            else                sl->qscale -= max_qp+1;
            if (((unsigned)sl->qscale) > max_qp){
                av_log(h->avctx, AV_LOG_ERROR, "dquant out of range (%d) at %d %d\n", dquant, sl->mb_x, sl->mb_y);
                return -1;
            }
        }

        sl->chroma_qp[0] = get_chroma_qp(h, 0, sl->qscale);
        sl->chroma_qp[1] = get_chroma_qp(h, 1, sl->qscale);

        if ((ret = decode_luma_residual(h, sl, gb, scan, scan8x8, pixel_shift, mb_type, cbp, 0)) < 0 ) {
            return -1;
        }
        h->cbp_table[mb_xy] |= ret << 12;
        if (CHROMA444(h)) {
            if (decode_luma_residual(h, sl, gb, scan, scan8x8, pixel_shift, mb_type, cbp, 1) < 0 ) {
                return -1;
            }
            if (decode_luma_residual(h, sl, gb, scan, scan8x8, pixel_shift, mb_type, cbp, 2) < 0 ) {
                return -1;
            }
        } else {
            const int num_c8x8 = h->sps.chroma_format_idc;

            if(cbp&0x30){
                for(chroma_idx=0; chroma_idx<2; chroma_idx++)
                    if (decode_residual(h, sl, gb, sl->mb + ((256 + 16*16*chroma_idx) << pixel_shift),
                                        CHROMA_DC_BLOCK_INDEX+chroma_idx,
                                        CHROMA422(h) ? chroma422_dc_scan : chroma_dc_scan,
                                        NULL, 4*num_c8x8) < 0) {
                        return -1;
                    }
            }

            if(cbp&0x20){
                for(chroma_idx=0; chroma_idx<2; chroma_idx++){
                    const uint32_t *qmul = h->dequant4_coeff[chroma_idx+1+(IS_INTRA( mb_type ) ? 0:3)][sl->chroma_qp[chroma_idx]];
                    int16_t *mb = sl->mb + (16*(16 + 16*chroma_idx) << pixel_shift);
                    for (i8x8 = 0; i8x8<num_c8x8; i8x8++) {
                        for (i4x4 = 0; i4x4 < 4; i4x4++) {
                            const int index = 16 + 16*chroma_idx + 8*i8x8 + i4x4;
                            if (decode_residual(h, sl, gb, mb, index, scan + 1, qmul, 15) < 0)
                                return -1;
                            mb += 16 << pixel_shift;
                        }
                    }
                }
            }else{
                fill_rectangle(&sl->non_zero_count_cache[scan8[16]], 4, 4, 8, 0, 1);
                fill_rectangle(&sl->non_zero_count_cache[scan8[32]], 4, 4, 8, 0, 1);
            }
        }
    }else{
        fill_rectangle(&sl->non_zero_count_cache[scan8[ 0]], 4, 4, 8, 0, 1);
        fill_rectangle(&sl->non_zero_count_cache[scan8[16]], 4, 4, 8, 0, 1);
        fill_rectangle(&sl->non_zero_count_cache[scan8[32]], 4, 4, 8, 0, 1);
    }
    h->cur_pic.qscale_table[mb_xy] = sl->qscale;
    write_back_non_zero_count(h, sl);

    return 0;
}<|MERGE_RESOLUTION|>--- conflicted
+++ resolved
@@ -718,11 +718,7 @@
                 down the code */
     if (sl->slice_type_nos != AV_PICTURE_TYPE_I) {
         if (sl->mb_skip_run == -1)
-<<<<<<< HEAD
-            sl->mb_skip_run = get_ue_golomb_long(&h->gb);
-=======
-            sl->mb_skip_run = get_ue_golomb(&sl->gb);
->>>>>>> f42485db
+            sl->mb_skip_run = get_ue_golomb_long(&sl->gb);
 
         if (sl->mb_skip_run--) {
             if (FRAME_MBAFF(h) && (sl->mb_y & 1) == 0) {
@@ -962,19 +958,11 @@
                     if(IS_DIR(mb_type, 0, list)){
                         if(local_ref_count[list]==1){
                             val= 0;
-<<<<<<< HEAD
                         } else if(local_ref_count[list]==2){
-                            val= get_bits1(&h->gb)^1;
-                        }else{
-                            val= get_ue_golomb_31(&h->gb);
-                            if (val >= local_ref_count[list]){
-=======
-                        } else if (rc == 2) {
                             val= get_bits1(&sl->gb)^1;
                         }else{
                             val= get_ue_golomb_31(&sl->gb);
-                            if (val >= rc) {
->>>>>>> f42485db
+                            if (val >= local_ref_count[list]){
                                 av_log(h->avctx, AV_LOG_ERROR, "ref %u overflow\n", val);
                                 return -1;
                             }
@@ -1000,19 +988,11 @@
                         if(IS_DIR(mb_type, i, list)){
                             if(local_ref_count[list] == 1) {
                                 val= 0;
-<<<<<<< HEAD
                             } else if(local_ref_count[list] == 2) {
-                                val= get_bits1(&h->gb)^1;
-                            }else{
-                                val= get_ue_golomb_31(&h->gb);
-                                if (val >= local_ref_count[list]){
-=======
-                            } else if (rc == 2) {
                                 val= get_bits1(&sl->gb)^1;
                             }else{
                                 val= get_ue_golomb_31(&sl->gb);
-                                if (val >= rc) {
->>>>>>> f42485db
+                                if (val >= local_ref_count[list]){
                                     av_log(h->avctx, AV_LOG_ERROR, "ref %u overflow\n", val);
                                     return -1;
                                 }
@@ -1045,19 +1025,11 @@
                         if(IS_DIR(mb_type, i, list)){ //FIXME optimize
                             if(local_ref_count[list]==1){
                                 val= 0;
-<<<<<<< HEAD
                             } else if(local_ref_count[list]==2){
-                                val= get_bits1(&h->gb)^1;
-                            }else{
-                                val= get_ue_golomb_31(&h->gb);
-                                if (val >= local_ref_count[list]){
-=======
-                            } else if (rc == 2) {
                                 val= get_bits1(&sl->gb)^1;
                             }else{
                                 val= get_ue_golomb_31(&sl->gb);
-                                if (val >= rc) {
->>>>>>> f42485db
+                                if (val >= local_ref_count[list]){
                                     av_log(h->avctx, AV_LOG_ERROR, "ref %u overflow\n", val);
                                     return -1;
                                 }
