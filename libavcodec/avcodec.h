/*
 * copyright (c) 2001 Fabrice Bellard
 *
 * This file is part of FFmpeg.
 *
 * FFmpeg is free software; you can redistribute it and/or
 * modify it under the terms of the GNU Lesser General Public
 * License as published by the Free Software Foundation; either
 * version 2.1 of the License, or (at your option) any later version.
 *
 * FFmpeg is distributed in the hope that it will be useful,
 * but WITHOUT ANY WARRANTY; without even the implied warranty of
 * MERCHANTABILITY or FITNESS FOR A PARTICULAR PURPOSE.  See the GNU
 * Lesser General Public License for more details.
 *
 * You should have received a copy of the GNU Lesser General Public
 * License along with FFmpeg; if not, write to the Free Software
 * Foundation, Inc., 51 Franklin Street, Fifth Floor, Boston, MA 02110-1301 USA
 */

#ifndef AVCODEC_AVCODEC_H
#define AVCODEC_AVCODEC_H

/**
 * @file
 * @ingroup libavc
 * Libavcodec external API header
 */

#include <errno.h>
#include "libavutil/samplefmt.h"
#include "libavutil/attributes.h"
#include "libavutil/avutil.h"
#include "libavutil/buffer.h"
#include "libavutil/cpu.h"
#include "libavutil/channel_layout.h"
#include "libavutil/dict.h"
#include "libavutil/frame.h"
#include "libavutil/log.h"
#include "libavutil/pixfmt.h"
#include "libavutil/rational.h"

#include "version.h"

#if FF_API_FAST_MALLOC
// to provide fast_*alloc
#include "libavutil/mem.h"
#endif

/**
 * @defgroup libavc Encoding/Decoding Library
 * @{
 *
 * @defgroup lavc_decoding Decoding
 * @{
 * @}
 *
 * @defgroup lavc_encoding Encoding
 * @{
 * @}
 *
 * @defgroup lavc_codec Codecs
 * @{
 * @defgroup lavc_codec_native Native Codecs
 * @{
 * @}
 * @defgroup lavc_codec_wrappers External library wrappers
 * @{
 * @}
 * @defgroup lavc_codec_hwaccel Hardware Accelerators bridge
 * @{
 * @}
 * @}
 * @defgroup lavc_internal Internal
 * @{
 * @}
 * @}
 *
 */

/**
 * @defgroup lavc_core Core functions/structures.
 * @ingroup libavc
 *
 * Basic definitions, functions for querying libavcodec capabilities,
 * allocating core structures, etc.
 * @{
 */


/**
 * Identify the syntax and semantics of the bitstream.
 * The principle is roughly:
 * Two decoders with the same ID can decode the same streams.
 * Two encoders with the same ID can encode compatible streams.
 * There may be slight deviations from the principle due to implementation
 * details.
 *
 * If you add a codec ID to this list, add it so that
 * 1. no value of a existing codec ID changes (that would break ABI),
 * 2. Give it a value which when taken as ASCII is recognized uniquely by a human as this specific codec.
 *    This ensures that 2 forks can independently add AVCodecIDs without producing conflicts.
 *
 * After adding new codec IDs, do not forget to add an entry to the codec
 * descriptor list and bump libavcodec minor version.
 */
enum AVCodecID {
    AV_CODEC_ID_NONE,

    /* video codecs */
    AV_CODEC_ID_MPEG1VIDEO,
    AV_CODEC_ID_MPEG2VIDEO, ///< preferred ID for MPEG-1/2 video decoding
#if FF_API_XVMC
    AV_CODEC_ID_MPEG2VIDEO_XVMC,
#endif /* FF_API_XVMC */
    AV_CODEC_ID_H261,
    AV_CODEC_ID_H263,
    AV_CODEC_ID_RV10,
    AV_CODEC_ID_RV20,
    AV_CODEC_ID_MJPEG,
    AV_CODEC_ID_MJPEGB,
    AV_CODEC_ID_LJPEG,
    AV_CODEC_ID_SP5X,
    AV_CODEC_ID_JPEGLS,
    AV_CODEC_ID_MPEG4,
    AV_CODEC_ID_RAWVIDEO,
    AV_CODEC_ID_MSMPEG4V1,
    AV_CODEC_ID_MSMPEG4V2,
    AV_CODEC_ID_MSMPEG4V3,
    AV_CODEC_ID_WMV1,
    AV_CODEC_ID_WMV2,
    AV_CODEC_ID_H263P,
    AV_CODEC_ID_H263I,
    AV_CODEC_ID_FLV1,
    AV_CODEC_ID_SVQ1,
    AV_CODEC_ID_SVQ3,
    AV_CODEC_ID_DVVIDEO,
    AV_CODEC_ID_HUFFYUV,
    AV_CODEC_ID_CYUV,
    AV_CODEC_ID_H264,
    AV_CODEC_ID_INDEO3,
    AV_CODEC_ID_VP3,
    AV_CODEC_ID_THEORA,
    AV_CODEC_ID_ASV1,
    AV_CODEC_ID_ASV2,
    AV_CODEC_ID_FFV1,
    AV_CODEC_ID_4XM,
    AV_CODEC_ID_VCR1,
    AV_CODEC_ID_CLJR,
    AV_CODEC_ID_MDEC,
    AV_CODEC_ID_ROQ,
    AV_CODEC_ID_INTERPLAY_VIDEO,
    AV_CODEC_ID_XAN_WC3,
    AV_CODEC_ID_XAN_WC4,
    AV_CODEC_ID_RPZA,
    AV_CODEC_ID_CINEPAK,
    AV_CODEC_ID_WS_VQA,
    AV_CODEC_ID_MSRLE,
    AV_CODEC_ID_MSVIDEO1,
    AV_CODEC_ID_IDCIN,
    AV_CODEC_ID_8BPS,
    AV_CODEC_ID_SMC,
    AV_CODEC_ID_FLIC,
    AV_CODEC_ID_TRUEMOTION1,
    AV_CODEC_ID_VMDVIDEO,
    AV_CODEC_ID_MSZH,
    AV_CODEC_ID_ZLIB,
    AV_CODEC_ID_QTRLE,
    AV_CODEC_ID_TSCC,
    AV_CODEC_ID_ULTI,
    AV_CODEC_ID_QDRAW,
    AV_CODEC_ID_VIXL,
    AV_CODEC_ID_QPEG,
    AV_CODEC_ID_PNG,
    AV_CODEC_ID_PPM,
    AV_CODEC_ID_PBM,
    AV_CODEC_ID_PGM,
    AV_CODEC_ID_PGMYUV,
    AV_CODEC_ID_PAM,
    AV_CODEC_ID_FFVHUFF,
    AV_CODEC_ID_RV30,
    AV_CODEC_ID_RV40,
    AV_CODEC_ID_VC1,
    AV_CODEC_ID_WMV3,
    AV_CODEC_ID_LOCO,
    AV_CODEC_ID_WNV1,
    AV_CODEC_ID_AASC,
    AV_CODEC_ID_INDEO2,
    AV_CODEC_ID_FRAPS,
    AV_CODEC_ID_TRUEMOTION2,
    AV_CODEC_ID_BMP,
    AV_CODEC_ID_CSCD,
    AV_CODEC_ID_MMVIDEO,
    AV_CODEC_ID_ZMBV,
    AV_CODEC_ID_AVS,
    AV_CODEC_ID_SMACKVIDEO,
    AV_CODEC_ID_NUV,
    AV_CODEC_ID_KMVC,
    AV_CODEC_ID_FLASHSV,
    AV_CODEC_ID_CAVS,
    AV_CODEC_ID_JPEG2000,
    AV_CODEC_ID_VMNC,
    AV_CODEC_ID_VP5,
    AV_CODEC_ID_VP6,
    AV_CODEC_ID_VP6F,
    AV_CODEC_ID_TARGA,
    AV_CODEC_ID_DSICINVIDEO,
    AV_CODEC_ID_TIERTEXSEQVIDEO,
    AV_CODEC_ID_TIFF,
    AV_CODEC_ID_GIF,
    AV_CODEC_ID_DXA,
    AV_CODEC_ID_DNXHD,
    AV_CODEC_ID_THP,
    AV_CODEC_ID_SGI,
    AV_CODEC_ID_C93,
    AV_CODEC_ID_BETHSOFTVID,
    AV_CODEC_ID_PTX,
    AV_CODEC_ID_TXD,
    AV_CODEC_ID_VP6A,
    AV_CODEC_ID_AMV,
    AV_CODEC_ID_VB,
    AV_CODEC_ID_PCX,
    AV_CODEC_ID_SUNRAST,
    AV_CODEC_ID_INDEO4,
    AV_CODEC_ID_INDEO5,
    AV_CODEC_ID_MIMIC,
    AV_CODEC_ID_RL2,
    AV_CODEC_ID_ESCAPE124,
    AV_CODEC_ID_DIRAC,
    AV_CODEC_ID_BFI,
    AV_CODEC_ID_CMV,
    AV_CODEC_ID_MOTIONPIXELS,
    AV_CODEC_ID_TGV,
    AV_CODEC_ID_TGQ,
    AV_CODEC_ID_TQI,
    AV_CODEC_ID_AURA,
    AV_CODEC_ID_AURA2,
    AV_CODEC_ID_V210X,
    AV_CODEC_ID_TMV,
    AV_CODEC_ID_V210,
    AV_CODEC_ID_DPX,
    AV_CODEC_ID_MAD,
    AV_CODEC_ID_FRWU,
    AV_CODEC_ID_FLASHSV2,
    AV_CODEC_ID_CDGRAPHICS,
    AV_CODEC_ID_R210,
    AV_CODEC_ID_ANM,
    AV_CODEC_ID_BINKVIDEO,
    AV_CODEC_ID_IFF_ILBM,
    AV_CODEC_ID_IFF_BYTERUN1,
    AV_CODEC_ID_KGV1,
    AV_CODEC_ID_YOP,
    AV_CODEC_ID_VP8,
    AV_CODEC_ID_PICTOR,
    AV_CODEC_ID_ANSI,
    AV_CODEC_ID_A64_MULTI,
    AV_CODEC_ID_A64_MULTI5,
    AV_CODEC_ID_R10K,
    AV_CODEC_ID_MXPEG,
    AV_CODEC_ID_LAGARITH,
    AV_CODEC_ID_PRORES,
    AV_CODEC_ID_JV,
    AV_CODEC_ID_DFA,
    AV_CODEC_ID_WMV3IMAGE,
    AV_CODEC_ID_VC1IMAGE,
    AV_CODEC_ID_UTVIDEO,
    AV_CODEC_ID_BMV_VIDEO,
    AV_CODEC_ID_VBLE,
    AV_CODEC_ID_DXTORY,
    AV_CODEC_ID_V410,
    AV_CODEC_ID_XWD,
    AV_CODEC_ID_CDXL,
    AV_CODEC_ID_XBM,
    AV_CODEC_ID_ZEROCODEC,
    AV_CODEC_ID_MSS1,
    AV_CODEC_ID_MSA1,
    AV_CODEC_ID_TSCC2,
    AV_CODEC_ID_MTS2,
    AV_CODEC_ID_CLLC,
    AV_CODEC_ID_MSS2,
    AV_CODEC_ID_VP9,
    AV_CODEC_ID_AIC,
    AV_CODEC_ID_ESCAPE130_DEPRECATED,
    AV_CODEC_ID_G2M_DEPRECATED,
    AV_CODEC_ID_WEBP_DEPRECATED,
    AV_CODEC_ID_HNM4_VIDEO,
<<<<<<< HEAD
    AV_CODEC_ID_HEVC_DEPRECATED,

    AV_CODEC_ID_BRENDER_PIX= MKBETAG('B','P','I','X'),
    AV_CODEC_ID_Y41P       = MKBETAG('Y','4','1','P'),
    AV_CODEC_ID_ESCAPE130  = MKBETAG('E','1','3','0'),
    AV_CODEC_ID_EXR        = MKBETAG('0','E','X','R'),
    AV_CODEC_ID_AVRP       = MKBETAG('A','V','R','P'),

    AV_CODEC_ID_012V       = MKBETAG('0','1','2','V'),
    AV_CODEC_ID_G2M        = MKBETAG( 0 ,'G','2','M'),
    AV_CODEC_ID_AVUI       = MKBETAG('A','V','U','I'),
    AV_CODEC_ID_AYUV       = MKBETAG('A','Y','U','V'),
    AV_CODEC_ID_TARGA_Y216 = MKBETAG('T','2','1','6'),
    AV_CODEC_ID_V308       = MKBETAG('V','3','0','8'),
    AV_CODEC_ID_V408       = MKBETAG('V','4','0','8'),
    AV_CODEC_ID_YUV4       = MKBETAG('Y','U','V','4'),
    AV_CODEC_ID_SANM       = MKBETAG('S','A','N','M'),
    AV_CODEC_ID_PAF_VIDEO  = MKBETAG('P','A','F','V'),
    AV_CODEC_ID_AVRN       = MKBETAG('A','V','R','n'),
    AV_CODEC_ID_CPIA       = MKBETAG('C','P','I','A'),
    AV_CODEC_ID_XFACE      = MKBETAG('X','F','A','C'),
    AV_CODEC_ID_SGIRLE     = MKBETAG('S','G','I','R'),
    AV_CODEC_ID_MVC1       = MKBETAG('M','V','C','1'),
    AV_CODEC_ID_MVC2       = MKBETAG('M','V','C','2'),
    AV_CODEC_ID_SNOW       = MKBETAG('S','N','O','W'),
    AV_CODEC_ID_WEBP       = MKBETAG('W','E','B','P'),
    AV_CODEC_ID_SMVJPEG    = MKBETAG('S','M','V','J'),
    AV_CODEC_ID_HEVC       = MKBETAG('H','2','6','5'),
#define AV_CODEC_ID_H265 AV_CODEC_ID_HEVC
=======
    AV_CODEC_ID_HEVC,
    AV_CODEC_ID_FIC,
>>>>>>> cde7df25

    /* various PCM "codecs" */
    AV_CODEC_ID_FIRST_AUDIO = 0x10000,     ///< A dummy id pointing at the start of audio codecs
    AV_CODEC_ID_PCM_S16LE = 0x10000,
    AV_CODEC_ID_PCM_S16BE,
    AV_CODEC_ID_PCM_U16LE,
    AV_CODEC_ID_PCM_U16BE,
    AV_CODEC_ID_PCM_S8,
    AV_CODEC_ID_PCM_U8,
    AV_CODEC_ID_PCM_MULAW,
    AV_CODEC_ID_PCM_ALAW,
    AV_CODEC_ID_PCM_S32LE,
    AV_CODEC_ID_PCM_S32BE,
    AV_CODEC_ID_PCM_U32LE,
    AV_CODEC_ID_PCM_U32BE,
    AV_CODEC_ID_PCM_S24LE,
    AV_CODEC_ID_PCM_S24BE,
    AV_CODEC_ID_PCM_U24LE,
    AV_CODEC_ID_PCM_U24BE,
    AV_CODEC_ID_PCM_S24DAUD,
    AV_CODEC_ID_PCM_ZORK,
    AV_CODEC_ID_PCM_S16LE_PLANAR,
    AV_CODEC_ID_PCM_DVD,
    AV_CODEC_ID_PCM_F32BE,
    AV_CODEC_ID_PCM_F32LE,
    AV_CODEC_ID_PCM_F64BE,
    AV_CODEC_ID_PCM_F64LE,
    AV_CODEC_ID_PCM_BLURAY,
    AV_CODEC_ID_PCM_LXF,
    AV_CODEC_ID_S302M,
    AV_CODEC_ID_PCM_S8_PLANAR,
    AV_CODEC_ID_PCM_S24LE_PLANAR_DEPRECATED,
    AV_CODEC_ID_PCM_S32LE_PLANAR_DEPRECATED,
    AV_CODEC_ID_PCM_S24LE_PLANAR = MKBETAG(24,'P','S','P'),
    AV_CODEC_ID_PCM_S32LE_PLANAR = MKBETAG(32,'P','S','P'),
    AV_CODEC_ID_PCM_S16BE_PLANAR = MKBETAG('P','S','P',16),

    /* various ADPCM codecs */
    AV_CODEC_ID_ADPCM_IMA_QT = 0x11000,
    AV_CODEC_ID_ADPCM_IMA_WAV,
    AV_CODEC_ID_ADPCM_IMA_DK3,
    AV_CODEC_ID_ADPCM_IMA_DK4,
    AV_CODEC_ID_ADPCM_IMA_WS,
    AV_CODEC_ID_ADPCM_IMA_SMJPEG,
    AV_CODEC_ID_ADPCM_MS,
    AV_CODEC_ID_ADPCM_4XM,
    AV_CODEC_ID_ADPCM_XA,
    AV_CODEC_ID_ADPCM_ADX,
    AV_CODEC_ID_ADPCM_EA,
    AV_CODEC_ID_ADPCM_G726,
    AV_CODEC_ID_ADPCM_CT,
    AV_CODEC_ID_ADPCM_SWF,
    AV_CODEC_ID_ADPCM_YAMAHA,
    AV_CODEC_ID_ADPCM_SBPRO_4,
    AV_CODEC_ID_ADPCM_SBPRO_3,
    AV_CODEC_ID_ADPCM_SBPRO_2,
    AV_CODEC_ID_ADPCM_THP,
    AV_CODEC_ID_ADPCM_IMA_AMV,
    AV_CODEC_ID_ADPCM_EA_R1,
    AV_CODEC_ID_ADPCM_EA_R3,
    AV_CODEC_ID_ADPCM_EA_R2,
    AV_CODEC_ID_ADPCM_IMA_EA_SEAD,
    AV_CODEC_ID_ADPCM_IMA_EA_EACS,
    AV_CODEC_ID_ADPCM_EA_XAS,
    AV_CODEC_ID_ADPCM_EA_MAXIS_XA,
    AV_CODEC_ID_ADPCM_IMA_ISS,
    AV_CODEC_ID_ADPCM_G722,
    AV_CODEC_ID_ADPCM_IMA_APC,
    AV_CODEC_ID_VIMA       = MKBETAG('V','I','M','A'),
    AV_CODEC_ID_ADPCM_AFC  = MKBETAG('A','F','C',' '),
    AV_CODEC_ID_ADPCM_IMA_OKI = MKBETAG('O','K','I',' '),
    AV_CODEC_ID_ADPCM_DTK  = MKBETAG('D','T','K',' '),
    AV_CODEC_ID_ADPCM_IMA_RAD = MKBETAG('R','A','D',' '),
    AV_CODEC_ID_ADPCM_G726LE = MKBETAG('6','2','7','G'),

    /* AMR */
    AV_CODEC_ID_AMR_NB = 0x12000,
    AV_CODEC_ID_AMR_WB,

    /* RealAudio codecs*/
    AV_CODEC_ID_RA_144 = 0x13000,
    AV_CODEC_ID_RA_288,

    /* various DPCM codecs */
    AV_CODEC_ID_ROQ_DPCM = 0x14000,
    AV_CODEC_ID_INTERPLAY_DPCM,
    AV_CODEC_ID_XAN_DPCM,
    AV_CODEC_ID_SOL_DPCM,

    /* audio codecs */
    AV_CODEC_ID_MP2 = 0x15000,
    AV_CODEC_ID_MP3, ///< preferred ID for decoding MPEG audio layer 1, 2 or 3
    AV_CODEC_ID_AAC,
    AV_CODEC_ID_AC3,
    AV_CODEC_ID_DTS,
    AV_CODEC_ID_VORBIS,
    AV_CODEC_ID_DVAUDIO,
    AV_CODEC_ID_WMAV1,
    AV_CODEC_ID_WMAV2,
    AV_CODEC_ID_MACE3,
    AV_CODEC_ID_MACE6,
    AV_CODEC_ID_VMDAUDIO,
    AV_CODEC_ID_FLAC,
    AV_CODEC_ID_MP3ADU,
    AV_CODEC_ID_MP3ON4,
    AV_CODEC_ID_SHORTEN,
    AV_CODEC_ID_ALAC,
    AV_CODEC_ID_WESTWOOD_SND1,
    AV_CODEC_ID_GSM, ///< as in Berlin toast format
    AV_CODEC_ID_QDM2,
    AV_CODEC_ID_COOK,
    AV_CODEC_ID_TRUESPEECH,
    AV_CODEC_ID_TTA,
    AV_CODEC_ID_SMACKAUDIO,
    AV_CODEC_ID_QCELP,
    AV_CODEC_ID_WAVPACK,
    AV_CODEC_ID_DSICINAUDIO,
    AV_CODEC_ID_IMC,
    AV_CODEC_ID_MUSEPACK7,
    AV_CODEC_ID_MLP,
    AV_CODEC_ID_GSM_MS, /* as found in WAV */
    AV_CODEC_ID_ATRAC3,
#if FF_API_VOXWARE
    AV_CODEC_ID_VOXWARE,
#endif
    AV_CODEC_ID_APE,
    AV_CODEC_ID_NELLYMOSER,
    AV_CODEC_ID_MUSEPACK8,
    AV_CODEC_ID_SPEEX,
    AV_CODEC_ID_WMAVOICE,
    AV_CODEC_ID_WMAPRO,
    AV_CODEC_ID_WMALOSSLESS,
    AV_CODEC_ID_ATRAC3P,
    AV_CODEC_ID_EAC3,
    AV_CODEC_ID_SIPR,
    AV_CODEC_ID_MP1,
    AV_CODEC_ID_TWINVQ,
    AV_CODEC_ID_TRUEHD,
    AV_CODEC_ID_MP4ALS,
    AV_CODEC_ID_ATRAC1,
    AV_CODEC_ID_BINKAUDIO_RDFT,
    AV_CODEC_ID_BINKAUDIO_DCT,
    AV_CODEC_ID_AAC_LATM,
    AV_CODEC_ID_QDMC,
    AV_CODEC_ID_CELT,
    AV_CODEC_ID_G723_1,
    AV_CODEC_ID_G729,
    AV_CODEC_ID_8SVX_EXP,
    AV_CODEC_ID_8SVX_FIB,
    AV_CODEC_ID_BMV_AUDIO,
    AV_CODEC_ID_RALF,
    AV_CODEC_ID_IAC,
    AV_CODEC_ID_ILBC,
    AV_CODEC_ID_OPUS_DEPRECATED,
    AV_CODEC_ID_COMFORT_NOISE,
    AV_CODEC_ID_TAK_DEPRECATED,
    AV_CODEC_ID_METASOUND,
    AV_CODEC_ID_FFWAVESYNTH = MKBETAG('F','F','W','S'),
    AV_CODEC_ID_SONIC       = MKBETAG('S','O','N','C'),
    AV_CODEC_ID_SONIC_LS    = MKBETAG('S','O','N','L'),
    AV_CODEC_ID_PAF_AUDIO   = MKBETAG('P','A','F','A'),
    AV_CODEC_ID_OPUS        = MKBETAG('O','P','U','S'),
    AV_CODEC_ID_TAK         = MKBETAG('t','B','a','K'),
    AV_CODEC_ID_EVRC        = MKBETAG('s','e','v','c'),
    AV_CODEC_ID_SMV         = MKBETAG('s','s','m','v'),

    /* subtitle codecs */
    AV_CODEC_ID_FIRST_SUBTITLE = 0x17000,          ///< A dummy ID pointing at the start of subtitle codecs.
    AV_CODEC_ID_DVD_SUBTITLE = 0x17000,
    AV_CODEC_ID_DVB_SUBTITLE,
    AV_CODEC_ID_TEXT,  ///< raw UTF-8 text
    AV_CODEC_ID_XSUB,
    AV_CODEC_ID_SSA,
    AV_CODEC_ID_MOV_TEXT,
    AV_CODEC_ID_HDMV_PGS_SUBTITLE,
    AV_CODEC_ID_DVB_TELETEXT,
    AV_CODEC_ID_SRT,
    AV_CODEC_ID_MICRODVD   = MKBETAG('m','D','V','D'),
    AV_CODEC_ID_EIA_608    = MKBETAG('c','6','0','8'),
    AV_CODEC_ID_JACOSUB    = MKBETAG('J','S','U','B'),
    AV_CODEC_ID_SAMI       = MKBETAG('S','A','M','I'),
    AV_CODEC_ID_REALTEXT   = MKBETAG('R','T','X','T'),
    AV_CODEC_ID_SUBVIEWER1 = MKBETAG('S','b','V','1'),
    AV_CODEC_ID_SUBVIEWER  = MKBETAG('S','u','b','V'),
    AV_CODEC_ID_SUBRIP     = MKBETAG('S','R','i','p'),
    AV_CODEC_ID_WEBVTT     = MKBETAG('W','V','T','T'),
    AV_CODEC_ID_MPL2       = MKBETAG('M','P','L','2'),
    AV_CODEC_ID_VPLAYER    = MKBETAG('V','P','l','r'),
    AV_CODEC_ID_PJS        = MKBETAG('P','h','J','S'),
    AV_CODEC_ID_ASS        = MKBETAG('A','S','S',' '),  ///< ASS as defined in Matroska

    /* other specific kind of codecs (generally used for attachments) */
    AV_CODEC_ID_FIRST_UNKNOWN = 0x18000,           ///< A dummy ID pointing at the start of various fake codecs.
    AV_CODEC_ID_TTF = 0x18000,
    AV_CODEC_ID_BINTEXT    = MKBETAG('B','T','X','T'),
    AV_CODEC_ID_XBIN       = MKBETAG('X','B','I','N'),
    AV_CODEC_ID_IDF        = MKBETAG( 0 ,'I','D','F'),
    AV_CODEC_ID_OTF        = MKBETAG( 0 ,'O','T','F'),
    AV_CODEC_ID_SMPTE_KLV  = MKBETAG('K','L','V','A'),
    AV_CODEC_ID_DVD_NAV    = MKBETAG('D','N','A','V'),
    AV_CODEC_ID_TIMED_ID3  = MKBETAG('T','I','D','3'),


    AV_CODEC_ID_PROBE = 0x19000, ///< codec_id is not known (like AV_CODEC_ID_NONE) but lavf should attempt to identify it

    AV_CODEC_ID_MPEG2TS = 0x20000, /**< _FAKE_ codec to indicate a raw MPEG-2 TS
                                * stream (only used by libavformat) */
    AV_CODEC_ID_MPEG4SYSTEMS = 0x20001, /**< _FAKE_ codec to indicate a MPEG-4 Systems
                                * stream (only used by libavformat) */
    AV_CODEC_ID_FFMETADATA = 0x21000,   ///< Dummy codec for streams containing only metadata information.

#if FF_API_CODEC_ID
#include "old_codec_ids.h"
#endif
};

/**
 * This struct describes the properties of a single codec described by an
 * AVCodecID.
 * @see avcodec_get_descriptor()
 */
typedef struct AVCodecDescriptor {
    enum AVCodecID     id;
    enum AVMediaType type;
    /**
     * Name of the codec described by this descriptor. It is non-empty and
     * unique for each codec descriptor. It should contain alphanumeric
     * characters and '_' only.
     */
    const char      *name;
    /**
     * A more descriptive name for this codec. May be NULL.
     */
    const char *long_name;
    /**
     * Codec properties, a combination of AV_CODEC_PROP_* flags.
     */
    int             props;
} AVCodecDescriptor;

/**
 * Codec uses only intra compression.
 * Video codecs only.
 */
#define AV_CODEC_PROP_INTRA_ONLY    (1 << 0)
/**
 * Codec supports lossy compression. Audio and video codecs only.
 * @note a codec may support both lossy and lossless
 * compression modes
 */
#define AV_CODEC_PROP_LOSSY         (1 << 1)
/**
 * Codec supports lossless compression. Audio and video codecs only.
 */
#define AV_CODEC_PROP_LOSSLESS      (1 << 2)
/**
 * Subtitle codec is bitmap based
 * Decoded AVSubtitle data can be read from the AVSubtitleRect->pict field.
 */
#define AV_CODEC_PROP_BITMAP_SUB    (1 << 16)
/**
 * Subtitle codec is text based.
 * Decoded AVSubtitle data can be read from the AVSubtitleRect->ass field.
 */
#define AV_CODEC_PROP_TEXT_SUB      (1 << 17)

/**
 * @ingroup lavc_decoding
 * Required number of additionally allocated bytes at the end of the input bitstream for decoding.
 * This is mainly needed because some optimized bitstream readers read
 * 32 or 64 bit at once and could read over the end.<br>
 * Note: If the first 23 bits of the additional bytes are not 0, then damaged
 * MPEG bitstreams could cause overread and segfault.
 */
#define FF_INPUT_BUFFER_PADDING_SIZE 16

/**
 * @ingroup lavc_encoding
 * minimum encoding buffer size
 * Used to avoid some checks during header writing.
 */
#define FF_MIN_BUFFER_SIZE 16384


/**
 * @ingroup lavc_encoding
 * motion estimation type.
 */
enum Motion_Est_ID {
    ME_ZERO = 1,    ///< no search, that is use 0,0 vector whenever one is needed
    ME_FULL,
    ME_LOG,
    ME_PHODS,
    ME_EPZS,        ///< enhanced predictive zonal search
    ME_X1,          ///< reserved for experiments
    ME_HEX,         ///< hexagon based search
    ME_UMH,         ///< uneven multi-hexagon search
    ME_TESA,        ///< transformed exhaustive search algorithm
    ME_ITER=50,     ///< iterative search
};

/**
 * @ingroup lavc_decoding
 */
enum AVDiscard{
    /* We leave some space between them for extensions (drop some
     * keyframes for intra-only or drop just some bidir frames). */
    AVDISCARD_NONE    =-16, ///< discard nothing
    AVDISCARD_DEFAULT =  0, ///< discard useless packets like 0 size packets in avi
    AVDISCARD_NONREF  =  8, ///< discard all non reference
    AVDISCARD_BIDIR   = 16, ///< discard all bidirectional frames
    AVDISCARD_NONKEY  = 32, ///< discard all frames except keyframes
    AVDISCARD_ALL     = 48, ///< discard all
};

enum AVColorPrimaries{
    AVCOL_PRI_BT709       = 1, ///< also ITU-R BT1361 / IEC 61966-2-4 / SMPTE RP177 Annex B
    AVCOL_PRI_UNSPECIFIED = 2,
    AVCOL_PRI_BT470M      = 4,
    AVCOL_PRI_BT470BG     = 5, ///< also ITU-R BT601-6 625 / ITU-R BT1358 625 / ITU-R BT1700 625 PAL & SECAM
    AVCOL_PRI_SMPTE170M   = 6, ///< also ITU-R BT601-6 525 / ITU-R BT1358 525 / ITU-R BT1700 NTSC
    AVCOL_PRI_SMPTE240M   = 7, ///< functionally identical to above
    AVCOL_PRI_FILM        = 8,
    AVCOL_PRI_BT2020      = 9, ///< ITU-R BT2020
    AVCOL_PRI_NB             , ///< Not part of ABI
};

enum AVColorTransferCharacteristic{
    AVCOL_TRC_BT709        =  1, ///< also ITU-R BT1361
    AVCOL_TRC_UNSPECIFIED  =  2,
    AVCOL_TRC_GAMMA22      =  4, ///< also ITU-R BT470M / ITU-R BT1700 625 PAL & SECAM
    AVCOL_TRC_GAMMA28      =  5, ///< also ITU-R BT470BG
    AVCOL_TRC_SMPTE170M    =  6, ///< also ITU-R BT601-6 525 or 625 / ITU-R BT1358 525 or 625 / ITU-R BT1700 NTSC
    AVCOL_TRC_SMPTE240M    =  7,
    AVCOL_TRC_LINEAR       =  8, ///< "Linear transfer characteristics"
    AVCOL_TRC_LOG          =  9, ///< "Logarithmic transfer characteristic (100:1 range)"
    AVCOL_TRC_LOG_SQRT     = 10, ///< "Logarithmic transfer characteristic (100 * Sqrt( 10 ) : 1 range)"
    AVCOL_TRC_IEC61966_2_4 = 11, ///< IEC 61966-2-4
    AVCOL_TRC_BT1361_ECG   = 12, ///< ITU-R BT1361 Extended Colour Gamut
    AVCOL_TRC_IEC61966_2_1 = 13, ///< IEC 61966-2-1 (sRGB or sYCC)
    AVCOL_TRC_BT2020_10    = 14, ///< ITU-R BT2020 for 10 bit system
    AVCOL_TRC_BT2020_12    = 15, ///< ITU-R BT2020 for 12 bit system
    AVCOL_TRC_NB               , ///< Not part of ABI
};

/**
 *  X   X      3 4 X      X are luma samples,
 *             1 2        1-6 are possible chroma positions
 *  X   X      5 6 X      0 is undefined/unknown position
 */
enum AVChromaLocation{
    AVCHROMA_LOC_UNSPECIFIED = 0,
    AVCHROMA_LOC_LEFT        = 1, ///< mpeg2/4, h264 default
    AVCHROMA_LOC_CENTER      = 2, ///< mpeg1, jpeg, h263
    AVCHROMA_LOC_TOPLEFT     = 3, ///< DV
    AVCHROMA_LOC_TOP         = 4,
    AVCHROMA_LOC_BOTTOMLEFT  = 5,
    AVCHROMA_LOC_BOTTOM      = 6,
    AVCHROMA_LOC_NB             , ///< Not part of ABI
};

enum AVAudioServiceType {
    AV_AUDIO_SERVICE_TYPE_MAIN              = 0,
    AV_AUDIO_SERVICE_TYPE_EFFECTS           = 1,
    AV_AUDIO_SERVICE_TYPE_VISUALLY_IMPAIRED = 2,
    AV_AUDIO_SERVICE_TYPE_HEARING_IMPAIRED  = 3,
    AV_AUDIO_SERVICE_TYPE_DIALOGUE          = 4,
    AV_AUDIO_SERVICE_TYPE_COMMENTARY        = 5,
    AV_AUDIO_SERVICE_TYPE_EMERGENCY         = 6,
    AV_AUDIO_SERVICE_TYPE_VOICE_OVER        = 7,
    AV_AUDIO_SERVICE_TYPE_KARAOKE           = 8,
    AV_AUDIO_SERVICE_TYPE_NB                   , ///< Not part of ABI
};

/**
 * @ingroup lavc_encoding
 */
typedef struct RcOverride{
    int start_frame;
    int end_frame;
    int qscale; // If this is 0 then quality_factor will be used instead.
    float quality_factor;
} RcOverride;

#if FF_API_MAX_BFRAMES
/**
 * @deprecated there is no libavcodec-wide limit on the number of B-frames
 */
#define FF_MAX_B_FRAMES 16
#endif

/* encoding support
   These flags can be passed in AVCodecContext.flags before initialization.
   Note: Not everything is supported yet.
*/

/**
 * Allow decoders to produce frames with data planes that are not aligned
 * to CPU requirements (e.g. due to cropping).
 */
#define CODEC_FLAG_UNALIGNED 0x0001
#define CODEC_FLAG_QSCALE 0x0002  ///< Use fixed qscale.
#define CODEC_FLAG_4MV    0x0004  ///< 4 MV per MB allowed / advanced prediction for H.263.
#define CODEC_FLAG_OUTPUT_CORRUPT 0x0008 ///< Output even those frames that might be corrupted
#define CODEC_FLAG_QPEL   0x0010  ///< Use qpel MC.
#define CODEC_FLAG_GMC    0x0020  ///< Use GMC.
#define CODEC_FLAG_MV0    0x0040  ///< Always try a MB with MV=<0,0>.
/**
 * The parent program guarantees that the input for B-frames containing
 * streams is not written to for at least s->max_b_frames+1 frames, if
 * this is not set the input will be copied.
 */
#define CODEC_FLAG_INPUT_PRESERVED 0x0100
#define CODEC_FLAG_PASS1           0x0200   ///< Use internal 2pass ratecontrol in first pass mode.
#define CODEC_FLAG_PASS2           0x0400   ///< Use internal 2pass ratecontrol in second pass mode.
#define CODEC_FLAG_GRAY            0x2000   ///< Only decode/encode grayscale.
#if FF_API_EMU_EDGE
/**
 * @deprecated edges are not used/required anymore. I.e. this flag is now always
 * set.
 */
#define CODEC_FLAG_EMU_EDGE        0x4000
#endif
#define CODEC_FLAG_PSNR            0x8000   ///< error[?] variables will be set during encoding.
#define CODEC_FLAG_TRUNCATED       0x00010000 /** Input bitstream might be truncated at a random
                                                  location instead of only at frame boundaries. */
#define CODEC_FLAG_NORMALIZE_AQP  0x00020000 ///< Normalize adaptive quantization.
#define CODEC_FLAG_INTERLACED_DCT 0x00040000 ///< Use interlaced DCT.
#define CODEC_FLAG_LOW_DELAY      0x00080000 ///< Force low delay.
#define CODEC_FLAG_GLOBAL_HEADER  0x00400000 ///< Place global headers in extradata instead of every keyframe.
#define CODEC_FLAG_BITEXACT       0x00800000 ///< Use only bitexact stuff (except (I)DCT).
/* Fx : Flag for h263+ extra options */
#define CODEC_FLAG_AC_PRED        0x01000000 ///< H.263 advanced intra coding / MPEG-4 AC prediction
#define CODEC_FLAG_LOOP_FILTER    0x00000800 ///< loop filter
#define CODEC_FLAG_INTERLACED_ME  0x20000000 ///< interlaced motion estimation
#define CODEC_FLAG_CLOSED_GOP     0x80000000
#define CODEC_FLAG2_FAST          0x00000001 ///< Allow non spec compliant speedup tricks.
#define CODEC_FLAG2_NO_OUTPUT     0x00000004 ///< Skip bitstream encoding.
#define CODEC_FLAG2_LOCAL_HEADER  0x00000008 ///< Place global headers at every keyframe instead of in extradata.
#define CODEC_FLAG2_DROP_FRAME_TIMECODE 0x00002000 ///< timecode is in drop frame format. DEPRECATED!!!!
#define CODEC_FLAG2_IGNORE_CROP   0x00010000 ///< Discard cropping information from SPS.

#define CODEC_FLAG2_CHUNKS        0x00008000 ///< Input bitstream might be truncated at a packet boundaries instead of only at frame boundaries.
#define CODEC_FLAG2_SHOW_ALL      0x00400000 ///< Show all frames before the first keyframe

/* Unsupported options :
 *              Syntax Arithmetic coding (SAC)
 *              Reference Picture Selection
 *              Independent Segment Decoding */
/* /Fx */
/* codec capabilities */

#define CODEC_CAP_DRAW_HORIZ_BAND 0x0001 ///< Decoder can use draw_horiz_band callback.
/**
 * Codec uses get_buffer() for allocating buffers and supports custom allocators.
 * If not set, it might not use get_buffer() at all or use operations that
 * assume the buffer was allocated by avcodec_default_get_buffer.
 */
#define CODEC_CAP_DR1             0x0002
#define CODEC_CAP_TRUNCATED       0x0008
#if FF_API_XVMC
/* Codec can export data for HW decoding. This flag indicates that
 * the codec would call get_format() with list that might contain HW accelerated
 * pixel formats (XvMC, VDPAU, VAAPI, etc). The application can pick any of them
 * including raw image format.
 * The application can use the passed context to determine bitstream version,
 * chroma format, resolution etc.
 */
#define CODEC_CAP_HWACCEL         0x0010
#endif /* FF_API_XVMC */
/**
 * Encoder or decoder requires flushing with NULL input at the end in order to
 * give the complete and correct output.
 *
 * NOTE: If this flag is not set, the codec is guaranteed to never be fed with
 *       with NULL data. The user can still send NULL data to the public encode
 *       or decode function, but libavcodec will not pass it along to the codec
 *       unless this flag is set.
 *
 * Decoders:
 * The decoder has a non-zero delay and needs to be fed with avpkt->data=NULL,
 * avpkt->size=0 at the end to get the delayed data until the decoder no longer
 * returns frames.
 *
 * Encoders:
 * The encoder needs to be fed with NULL data at the end of encoding until the
 * encoder no longer returns data.
 *
 * NOTE: For encoders implementing the AVCodec.encode2() function, setting this
 *       flag also means that the encoder must set the pts and duration for
 *       each output packet. If this flag is not set, the pts and duration will
 *       be determined by libavcodec from the input frame.
 */
#define CODEC_CAP_DELAY           0x0020
/**
 * Codec can be fed a final frame with a smaller size.
 * This can be used to prevent truncation of the last audio samples.
 */
#define CODEC_CAP_SMALL_LAST_FRAME 0x0040
#if FF_API_CAP_VDPAU
/**
 * Codec can export data for HW decoding (VDPAU).
 */
#define CODEC_CAP_HWACCEL_VDPAU    0x0080
#endif
/**
 * Codec can output multiple frames per AVPacket
 * Normally demuxers return one frame at a time, demuxers which do not do
 * are connected to a parser to split what they return into proper frames.
 * This flag is reserved to the very rare category of codecs which have a
 * bitstream that cannot be split into frames without timeconsuming
 * operations like full decoding. Demuxers carring such bitstreams thus
 * may return multiple frames in a packet. This has many disadvantages like
 * prohibiting stream copy in many cases thus it should only be considered
 * as a last resort.
 */
#define CODEC_CAP_SUBFRAMES        0x0100
/**
 * Codec is experimental and is thus avoided in favor of non experimental
 * encoders
 */
#define CODEC_CAP_EXPERIMENTAL     0x0200
/**
 * Codec should fill in channel configuration and samplerate instead of container
 */
#define CODEC_CAP_CHANNEL_CONF     0x0400
#if FF_API_NEG_LINESIZES
/**
 * @deprecated no codecs use this capability
 */
#define CODEC_CAP_NEG_LINESIZES    0x0800
#endif
/**
 * Codec supports frame-level multithreading.
 */
#define CODEC_CAP_FRAME_THREADS    0x1000
/**
 * Codec supports slice-based (or partition-based) multithreading.
 */
#define CODEC_CAP_SLICE_THREADS    0x2000
/**
 * Codec supports changed parameters at any point.
 */
#define CODEC_CAP_PARAM_CHANGE     0x4000
/**
 * Codec supports avctx->thread_count == 0 (auto).
 */
#define CODEC_CAP_AUTO_THREADS     0x8000
/**
 * Audio encoder supports receiving a different number of samples in each call.
 */
#define CODEC_CAP_VARIABLE_FRAME_SIZE 0x10000
/**
 * Codec is intra only.
 */
#define CODEC_CAP_INTRA_ONLY       0x40000000
/**
 * Codec is lossless.
 */
#define CODEC_CAP_LOSSLESS         0x80000000

#if FF_API_MB_TYPE
//The following defines may change, don't expect compatibility if you use them.
#define MB_TYPE_INTRA4x4   0x0001
#define MB_TYPE_INTRA16x16 0x0002 //FIXME H.264-specific
#define MB_TYPE_INTRA_PCM  0x0004 //FIXME H.264-specific
#define MB_TYPE_16x16      0x0008
#define MB_TYPE_16x8       0x0010
#define MB_TYPE_8x16       0x0020
#define MB_TYPE_8x8        0x0040
#define MB_TYPE_INTERLACED 0x0080
#define MB_TYPE_DIRECT2    0x0100 //FIXME
#define MB_TYPE_ACPRED     0x0200
#define MB_TYPE_GMC        0x0400
#define MB_TYPE_SKIP       0x0800
#define MB_TYPE_P0L0       0x1000
#define MB_TYPE_P1L0       0x2000
#define MB_TYPE_P0L1       0x4000
#define MB_TYPE_P1L1       0x8000
#define MB_TYPE_L0         (MB_TYPE_P0L0 | MB_TYPE_P1L0)
#define MB_TYPE_L1         (MB_TYPE_P0L1 | MB_TYPE_P1L1)
#define MB_TYPE_L0L1       (MB_TYPE_L0   | MB_TYPE_L1)
#define MB_TYPE_QUANT      0x00010000
#define MB_TYPE_CBP        0x00020000
//Note bits 24-31 are reserved for codec specific use (h264 ref0, mpeg1 0mv, ...)
#endif

/**
 * Pan Scan area.
 * This specifies the area which should be displayed.
 * Note there may be multiple such areas for one frame.
 */
typedef struct AVPanScan{
    /**
     * id
     * - encoding: Set by user.
     * - decoding: Set by libavcodec.
     */
    int id;

    /**
     * width and height in 1/16 pel
     * - encoding: Set by user.
     * - decoding: Set by libavcodec.
     */
    int width;
    int height;

    /**
     * position of the top left corner in 1/16 pel for up to 3 fields/frames
     * - encoding: Set by user.
     * - decoding: Set by libavcodec.
     */
    int16_t position[3][2];
}AVPanScan;

#if FF_API_QSCALE_TYPE
#define FF_QSCALE_TYPE_MPEG1 0
#define FF_QSCALE_TYPE_MPEG2 1
#define FF_QSCALE_TYPE_H264  2
#define FF_QSCALE_TYPE_VP56  3
#endif

#if FF_API_GET_BUFFER
#define FF_BUFFER_TYPE_INTERNAL 1
#define FF_BUFFER_TYPE_USER     2 ///< direct rendering buffers (image is (de)allocated by user)
#define FF_BUFFER_TYPE_SHARED   4 ///< Buffer from somewhere else; don't deallocate image (data/base), all other tables are not shared.
#define FF_BUFFER_TYPE_COPY     8 ///< Just a (modified) copy of some other buffer, don't deallocate anything.

#define FF_BUFFER_HINTS_VALID    0x01 // Buffer hints value is meaningful (if 0 ignore).
#define FF_BUFFER_HINTS_READABLE 0x02 // Codec will read from buffer.
#define FF_BUFFER_HINTS_PRESERVE 0x04 // User must not alter buffer content.
#define FF_BUFFER_HINTS_REUSABLE 0x08 // Codec will reuse the buffer (update).
#endif

/**
 * The decoder will keep a reference to the frame and may reuse it later.
 */
#define AV_GET_BUFFER_FLAG_REF (1 << 0)

/**
 * @defgroup lavc_packet AVPacket
 *
 * Types and functions for working with AVPacket.
 * @{
 */
enum AVPacketSideDataType {
    AV_PKT_DATA_PALETTE,
    AV_PKT_DATA_NEW_EXTRADATA,

    /**
     * An AV_PKT_DATA_PARAM_CHANGE side data packet is laid out as follows:
     * @code
     * u32le param_flags
     * if (param_flags & AV_SIDE_DATA_PARAM_CHANGE_CHANNEL_COUNT)
     *     s32le channel_count
     * if (param_flags & AV_SIDE_DATA_PARAM_CHANGE_CHANNEL_LAYOUT)
     *     u64le channel_layout
     * if (param_flags & AV_SIDE_DATA_PARAM_CHANGE_SAMPLE_RATE)
     *     s32le sample_rate
     * if (param_flags & AV_SIDE_DATA_PARAM_CHANGE_DIMENSIONS)
     *     s32le width
     *     s32le height
     * @endcode
     */
    AV_PKT_DATA_PARAM_CHANGE,

    /**
     * An AV_PKT_DATA_H263_MB_INFO side data packet contains a number of
     * structures with info about macroblocks relevant to splitting the
     * packet into smaller packets on macroblock edges (e.g. as for RFC 2190).
     * That is, it does not necessarily contain info about all macroblocks,
     * as long as the distance between macroblocks in the info is smaller
     * than the target payload size.
     * Each MB info structure is 12 bytes, and is laid out as follows:
     * @code
     * u32le bit offset from the start of the packet
     * u8    current quantizer at the start of the macroblock
     * u8    GOB number
     * u16le macroblock address within the GOB
     * u8    horizontal MV predictor
     * u8    vertical MV predictor
     * u8    horizontal MV predictor for block number 3
     * u8    vertical MV predictor for block number 3
     * @endcode
     */
    AV_PKT_DATA_H263_MB_INFO,

    /**
     * Recommmends skipping the specified number of samples
     * @code
     * u32le number of samples to skip from start of this packet
     * u32le number of samples to skip from end of this packet
     * u8    reason for start skip
     * u8    reason for end   skip (0=padding silence, 1=convergence)
     * @endcode
     */
    AV_PKT_DATA_SKIP_SAMPLES=70,

    /**
     * An AV_PKT_DATA_JP_DUALMONO side data packet indicates that
     * the packet may contain "dual mono" audio specific to Japanese DTV
     * and if it is true, recommends only the selected channel to be used.
     * @code
     * u8    selected channels (0=mail/left, 1=sub/right, 2=both)
     * @endcode
     */
    AV_PKT_DATA_JP_DUALMONO,

    /**
     * A list of zero terminated key/value strings. There is no end marker for
     * the list, so it is required to rely on the side data size to stop.
     */
    AV_PKT_DATA_STRINGS_METADATA,

    /**
     * Subtitle event position
     * @code
     * u32le x1
     * u32le y1
     * u32le x2
     * u32le y2
     * @endcode
     */
    AV_PKT_DATA_SUBTITLE_POSITION,

    /**
     * Data found in BlockAdditional element of matroska container. There is
     * no end marker for the data, so it is required to rely on the side data
     * size to recognize the end. 8 byte id (as found in BlockAddId) followed
     * by data.
     */
    AV_PKT_DATA_MATROSKA_BLOCKADDITIONAL,

    /**
     * The optional first identifier line of a WebVTT cue.
     */
    AV_PKT_DATA_WEBVTT_IDENTIFIER,

    /**
     * The optional settings (rendering instructions) that immediately
     * follow the timestamp specifier of a WebVTT cue.
     */
    AV_PKT_DATA_WEBVTT_SETTINGS,

    /**
     * A list of zero terminated key/value strings. There is no end marker for
     * the list, so it is required to rely on the side data size to stop. This
     * side data includes updated metadata which appeared in the stream.
     */
    AV_PKT_DATA_METADATA_UPDATE,
};

/**
 * This structure stores compressed data. It is typically exported by demuxers
 * and then passed as input to decoders, or received as output from encoders and
 * then passed to muxers.
 *
 * For video, it should typically contain one compressed frame. For audio it may
 * contain several compressed frames.
 *
 * AVPacket is one of the few structs in FFmpeg, whose size is a part of public
 * ABI. Thus it may be allocated on stack and no new fields can be added to it
 * without libavcodec and libavformat major bump.
 *
 * The semantics of data ownership depends on the buf or destruct (deprecated)
 * fields. If either is set, the packet data is dynamically allocated and is
 * valid indefinitely until av_free_packet() is called (which in turn calls
 * av_buffer_unref()/the destruct callback to free the data). If neither is set,
 * the packet data is typically backed by some static buffer somewhere and is
 * only valid for a limited time (e.g. until the next read call when demuxing).
 *
 * The side data is always allocated with av_malloc() and is freed in
 * av_free_packet().
 */
typedef struct AVPacket {
    /**
     * A reference to the reference-counted buffer where the packet data is
     * stored.
     * May be NULL, then the packet data is not reference-counted.
     */
    AVBufferRef *buf;
    /**
     * Presentation timestamp in AVStream->time_base units; the time at which
     * the decompressed packet will be presented to the user.
     * Can be AV_NOPTS_VALUE if it is not stored in the file.
     * pts MUST be larger or equal to dts as presentation cannot happen before
     * decompression, unless one wants to view hex dumps. Some formats misuse
     * the terms dts and pts/cts to mean something different. Such timestamps
     * must be converted to true pts/dts before they are stored in AVPacket.
     */
    int64_t pts;
    /**
     * Decompression timestamp in AVStream->time_base units; the time at which
     * the packet is decompressed.
     * Can be AV_NOPTS_VALUE if it is not stored in the file.
     */
    int64_t dts;
    uint8_t *data;
    int   size;
    int   stream_index;
    /**
     * A combination of AV_PKT_FLAG values
     */
    int   flags;
    /**
     * Additional packet data that can be provided by the container.
     * Packet can contain several types of side information.
     */
    struct {
        uint8_t *data;
        int      size;
        enum AVPacketSideDataType type;
    } *side_data;
    int side_data_elems;

    /**
     * Duration of this packet in AVStream->time_base units, 0 if unknown.
     * Equals next_pts - this_pts in presentation order.
     */
    int   duration;
#if FF_API_DESTRUCT_PACKET
    attribute_deprecated
    void  (*destruct)(struct AVPacket *);
    attribute_deprecated
    void  *priv;
#endif
    int64_t pos;                            ///< byte position in stream, -1 if unknown

    /**
     * Time difference in AVStream->time_base units from the pts of this
     * packet to the point at which the output from the decoder has converged
     * independent from the availability of previous frames. That is, the
     * frames are virtually identical no matter if decoding started from
     * the very first frame or from this keyframe.
     * Is AV_NOPTS_VALUE if unknown.
     * This field is not the display duration of the current packet.
     * This field has no meaning if the packet does not have AV_PKT_FLAG_KEY
     * set.
     *
     * The purpose of this field is to allow seeking in streams that have no
     * keyframes in the conventional sense. It corresponds to the
     * recovery point SEI in H.264 and match_time_delta in NUT. It is also
     * essential for some types of subtitle streams to ensure that all
     * subtitles are correctly displayed after seeking.
     */
    int64_t convergence_duration;
} AVPacket;
#define AV_PKT_FLAG_KEY     0x0001 ///< The packet contains a keyframe
#define AV_PKT_FLAG_CORRUPT 0x0002 ///< The packet content is corrupted

enum AVSideDataParamChangeFlags {
    AV_SIDE_DATA_PARAM_CHANGE_CHANNEL_COUNT  = 0x0001,
    AV_SIDE_DATA_PARAM_CHANGE_CHANNEL_LAYOUT = 0x0002,
    AV_SIDE_DATA_PARAM_CHANGE_SAMPLE_RATE    = 0x0004,
    AV_SIDE_DATA_PARAM_CHANGE_DIMENSIONS     = 0x0008,
};
/**
 * @}
 */

struct AVCodecInternal;

enum AVFieldOrder {
    AV_FIELD_UNKNOWN,
    AV_FIELD_PROGRESSIVE,
    AV_FIELD_TT,          //< Top coded_first, top displayed first
    AV_FIELD_BB,          //< Bottom coded first, bottom displayed first
    AV_FIELD_TB,          //< Top coded first, bottom displayed first
    AV_FIELD_BT,          //< Bottom coded first, top displayed first
};

/**
 * main external API structure.
 * New fields can be added to the end with minor version bumps.
 * Removal, reordering and changes to existing fields require a major
 * version bump.
 * Please use AVOptions (av_opt* / av_set/get*()) to access these fields from user
 * applications.
 * sizeof(AVCodecContext) must not be used outside libav*.
 */
typedef struct AVCodecContext {
    /**
     * information on struct for av_log
     * - set by avcodec_alloc_context3
     */
    const AVClass *av_class;
    int log_level_offset;

    enum AVMediaType codec_type; /* see AVMEDIA_TYPE_xxx */
    const struct AVCodec  *codec;
    char             codec_name[32];
    enum AVCodecID     codec_id; /* see AV_CODEC_ID_xxx */

    /**
     * fourcc (LSB first, so "ABCD" -> ('D'<<24) + ('C'<<16) + ('B'<<8) + 'A').
     * This is used to work around some encoder bugs.
     * A demuxer should set this to what is stored in the field used to identify the codec.
     * If there are multiple such fields in a container then the demuxer should choose the one
     * which maximizes the information about the used codec.
     * If the codec tag field in a container is larger than 32 bits then the demuxer should
     * remap the longer ID to 32 bits with a table or other structure. Alternatively a new
     * extra_codec_tag + size could be added but for this a clear advantage must be demonstrated
     * first.
     * - encoding: Set by user, if not then the default based on codec_id will be used.
     * - decoding: Set by user, will be converted to uppercase by libavcodec during init.
     */
    unsigned int codec_tag;

    /**
     * fourcc from the AVI stream header (LSB first, so "ABCD" -> ('D'<<24) + ('C'<<16) + ('B'<<8) + 'A').
     * This is used to work around some encoder bugs.
     * - encoding: unused
     * - decoding: Set by user, will be converted to uppercase by libavcodec during init.
     */
    unsigned int stream_codec_tag;

    void *priv_data;

    /**
     * Private context used for internal data.
     *
     * Unlike priv_data, this is not codec-specific. It is used in general
     * libavcodec functions.
     */
    struct AVCodecInternal *internal;

    /**
     * Private data of the user, can be used to carry app specific stuff.
     * - encoding: Set by user.
     * - decoding: Set by user.
     */
    void *opaque;

    /**
     * the average bitrate
     * - encoding: Set by user; unused for constant quantizer encoding.
     * - decoding: Set by libavcodec. 0 or some bitrate if this info is available in the stream.
     */
    int bit_rate;

    /**
     * number of bits the bitstream is allowed to diverge from the reference.
     *           the reference can be CBR (for CBR pass1) or VBR (for pass2)
     * - encoding: Set by user; unused for constant quantizer encoding.
     * - decoding: unused
     */
    int bit_rate_tolerance;

    /**
     * Global quality for codecs which cannot change it per frame.
     * This should be proportional to MPEG-1/2/4 qscale.
     * - encoding: Set by user.
     * - decoding: unused
     */
    int global_quality;

    /**
     * - encoding: Set by user.
     * - decoding: unused
     */
    int compression_level;
#define FF_COMPRESSION_DEFAULT -1

    /**
     * CODEC_FLAG_*.
     * - encoding: Set by user.
     * - decoding: Set by user.
     */
    int flags;

    /**
     * CODEC_FLAG2_*
     * - encoding: Set by user.
     * - decoding: Set by user.
     */
    int flags2;

    /**
     * some codecs need / can use extradata like Huffman tables.
     * mjpeg: Huffman tables
     * rv10: additional flags
     * mpeg4: global headers (they can be in the bitstream or here)
     * The allocated memory should be FF_INPUT_BUFFER_PADDING_SIZE bytes larger
     * than extradata_size to avoid problems if it is read with the bitstream reader.
     * The bytewise contents of extradata must not depend on the architecture or CPU endianness.
     * - encoding: Set/allocated/freed by libavcodec.
     * - decoding: Set/allocated/freed by user.
     */
    uint8_t *extradata;
    int extradata_size;

    /**
     * This is the fundamental unit of time (in seconds) in terms
     * of which frame timestamps are represented. For fixed-fps content,
     * timebase should be 1/framerate and timestamp increments should be
     * identically 1.
     * - encoding: MUST be set by user.
     * - decoding: Set by libavcodec.
     */
    AVRational time_base;

    /**
     * For some codecs, the time base is closer to the field rate than the frame rate.
     * Most notably, H.264 and MPEG-2 specify time_base as half of frame duration
     * if no telecine is used ...
     *
     * Set to time_base ticks per frame. Default 1, e.g., H.264/MPEG-2 set it to 2.
     */
    int ticks_per_frame;

    /**
     * Codec delay.
     *
     * Encoding: Number of frames delay there will be from the encoder input to
     *           the decoder output. (we assume the decoder matches the spec)
     * Decoding: Number of frames delay in addition to what a standard decoder
     *           as specified in the spec would produce.
     *
     * Video:
     *   Number of frames the decoded output will be delayed relative to the
     *   encoded input.
     *
     * Audio:
     *   For encoding, this is the number of "priming" samples added to the
     *   beginning of the stream. The decoded output will be delayed by this
     *   many samples relative to the input to the encoder. Note that this
     *   field is purely informational and does not directly affect the pts
     *   output by the encoder, which should always be based on the actual
     *   presentation time, including any delay.
     *   For decoding, this is the number of samples the decoder needs to
     *   output before the decoder's output is valid. When seeking, you should
     *   start decoding this many samples prior to your desired seek point.
     *
     * - encoding: Set by libavcodec.
     * - decoding: Set by libavcodec.
     */
    int delay;


    /* video only */
    /**
     * picture width / height.
     * - encoding: MUST be set by user.
     * - decoding: May be set by the user before opening the decoder if known e.g.
     *             from the container. Some decoders will require the dimensions
     *             to be set by the caller. During decoding, the decoder may
     *             overwrite those values as required.
     */
    int width, height;

    /**
     * Bitstream width / height, may be different from width/height e.g. when
     * the decoded frame is cropped before being output or lowres is enabled.
     * - encoding: unused
     * - decoding: May be set by the user before opening the decoder if known
     *             e.g. from the container. During decoding, the decoder may
     *             overwrite those values as required.
     */
    int coded_width, coded_height;

#if FF_API_ASPECT_EXTENDED
#define FF_ASPECT_EXTENDED 15
#endif

    /**
     * the number of pictures in a group of pictures, or 0 for intra_only
     * - encoding: Set by user.
     * - decoding: unused
     */
    int gop_size;

    /**
     * Pixel format, see AV_PIX_FMT_xxx.
     * May be set by the demuxer if known from headers.
     * May be overridden by the decoder if it knows better.
     * - encoding: Set by user.
     * - decoding: Set by user if known, overridden by libavcodec if known
     */
    enum AVPixelFormat pix_fmt;

    /**
     * Motion estimation algorithm used for video coding.
     * 1 (zero), 2 (full), 3 (log), 4 (phods), 5 (epzs), 6 (x1), 7 (hex),
     * 8 (umh), 9 (iter), 10 (tesa) [7, 8, 10 are x264 specific, 9 is snow specific]
     * - encoding: MUST be set by user.
     * - decoding: unused
     */
    int me_method;

    /**
     * If non NULL, 'draw_horiz_band' is called by the libavcodec
     * decoder to draw a horizontal band. It improves cache usage. Not
     * all codecs can do that. You must check the codec capabilities
     * beforehand.
     * When multithreading is used, it may be called from multiple threads
     * at the same time; threads might draw different parts of the same AVFrame,
     * or multiple AVFrames, and there is no guarantee that slices will be drawn
     * in order.
     * The function is also used by hardware acceleration APIs.
     * It is called at least once during frame decoding to pass
     * the data needed for hardware render.
     * In that mode instead of pixel data, AVFrame points to
     * a structure specific to the acceleration API. The application
     * reads the structure and can change some fields to indicate progress
     * or mark state.
     * - encoding: unused
     * - decoding: Set by user.
     * @param height the height of the slice
     * @param y the y position of the slice
     * @param type 1->top field, 2->bottom field, 3->frame
     * @param offset offset into the AVFrame.data from which the slice should be read
     */
    void (*draw_horiz_band)(struct AVCodecContext *s,
                            const AVFrame *src, int offset[AV_NUM_DATA_POINTERS],
                            int y, int type, int height);

    /**
     * callback to negotiate the pixelFormat
     * @param fmt is the list of formats which are supported by the codec,
     * it is terminated by -1 as 0 is a valid format, the formats are ordered by quality.
     * The first is always the native one.
     * @return the chosen format
     * - encoding: unused
     * - decoding: Set by user, if not set the native format will be chosen.
     */
    enum AVPixelFormat (*get_format)(struct AVCodecContext *s, const enum AVPixelFormat * fmt);

    /**
     * maximum number of B-frames between non-B-frames
     * Note: The output will be delayed by max_b_frames+1 relative to the input.
     * - encoding: Set by user.
     * - decoding: unused
     */
    int max_b_frames;

    /**
     * qscale factor between IP and B-frames
     * If > 0 then the last P-frame quantizer will be used (q= lastp_q*factor+offset).
     * If < 0 then normal ratecontrol will be done (q= -normal_q*factor+offset).
     * - encoding: Set by user.
     * - decoding: unused
     */
    float b_quant_factor;

    /** obsolete FIXME remove */
    int rc_strategy;
#define FF_RC_STRATEGY_XVID 1

    int b_frame_strategy;

    /**
     * qscale offset between IP and B-frames
     * - encoding: Set by user.
     * - decoding: unused
     */
    float b_quant_offset;

    /**
     * Size of the frame reordering buffer in the decoder.
     * For MPEG-2 it is 1 IPB or 0 low delay IP.
     * - encoding: Set by libavcodec.
     * - decoding: Set by libavcodec.
     */
    int has_b_frames;

    /**
     * 0-> h263 quant 1-> mpeg quant
     * - encoding: Set by user.
     * - decoding: unused
     */
    int mpeg_quant;

    /**
     * qscale factor between P and I-frames
     * If > 0 then the last p frame quantizer will be used (q= lastp_q*factor+offset).
     * If < 0 then normal ratecontrol will be done (q= -normal_q*factor+offset).
     * - encoding: Set by user.
     * - decoding: unused
     */
    float i_quant_factor;

    /**
     * qscale offset between P and I-frames
     * - encoding: Set by user.
     * - decoding: unused
     */
    float i_quant_offset;

    /**
     * luminance masking (0-> disabled)
     * - encoding: Set by user.
     * - decoding: unused
     */
    float lumi_masking;

    /**
     * temporary complexity masking (0-> disabled)
     * - encoding: Set by user.
     * - decoding: unused
     */
    float temporal_cplx_masking;

    /**
     * spatial complexity masking (0-> disabled)
     * - encoding: Set by user.
     * - decoding: unused
     */
    float spatial_cplx_masking;

    /**
     * p block masking (0-> disabled)
     * - encoding: Set by user.
     * - decoding: unused
     */
    float p_masking;

    /**
     * darkness masking (0-> disabled)
     * - encoding: Set by user.
     * - decoding: unused
     */
    float dark_masking;

    /**
     * slice count
     * - encoding: Set by libavcodec.
     * - decoding: Set by user (or 0).
     */
    int slice_count;
    /**
     * prediction method (needed for huffyuv)
     * - encoding: Set by user.
     * - decoding: unused
     */
     int prediction_method;
#define FF_PRED_LEFT   0
#define FF_PRED_PLANE  1
#define FF_PRED_MEDIAN 2

    /**
     * slice offsets in the frame in bytes
     * - encoding: Set/allocated by libavcodec.
     * - decoding: Set/allocated by user (or NULL).
     */
    int *slice_offset;

    /**
     * sample aspect ratio (0 if unknown)
     * That is the width of a pixel divided by the height of the pixel.
     * Numerator and denominator must be relatively prime and smaller than 256 for some video standards.
     * - encoding: Set by user.
     * - decoding: Set by libavcodec.
     */
    AVRational sample_aspect_ratio;

    /**
     * motion estimation comparison function
     * - encoding: Set by user.
     * - decoding: unused
     */
    int me_cmp;
    /**
     * subpixel motion estimation comparison function
     * - encoding: Set by user.
     * - decoding: unused
     */
    int me_sub_cmp;
    /**
     * macroblock comparison function (not supported yet)
     * - encoding: Set by user.
     * - decoding: unused
     */
    int mb_cmp;
    /**
     * interlaced DCT comparison function
     * - encoding: Set by user.
     * - decoding: unused
     */
    int ildct_cmp;
#define FF_CMP_SAD    0
#define FF_CMP_SSE    1
#define FF_CMP_SATD   2
#define FF_CMP_DCT    3
#define FF_CMP_PSNR   4
#define FF_CMP_BIT    5
#define FF_CMP_RD     6
#define FF_CMP_ZERO   7
#define FF_CMP_VSAD   8
#define FF_CMP_VSSE   9
#define FF_CMP_NSSE   10
#define FF_CMP_W53    11
#define FF_CMP_W97    12
#define FF_CMP_DCTMAX 13
#define FF_CMP_DCT264 14
#define FF_CMP_CHROMA 256

    /**
     * ME diamond size & shape
     * - encoding: Set by user.
     * - decoding: unused
     */
    int dia_size;

    /**
     * amount of previous MV predictors (2a+1 x 2a+1 square)
     * - encoding: Set by user.
     * - decoding: unused
     */
    int last_predictor_count;

    /**
     * prepass for motion estimation
     * - encoding: Set by user.
     * - decoding: unused
     */
    int pre_me;

    /**
     * motion estimation prepass comparison function
     * - encoding: Set by user.
     * - decoding: unused
     */
    int me_pre_cmp;

    /**
     * ME prepass diamond size & shape
     * - encoding: Set by user.
     * - decoding: unused
     */
    int pre_dia_size;

    /**
     * subpel ME quality
     * - encoding: Set by user.
     * - decoding: unused
     */
    int me_subpel_quality;

    /**
     * DTG active format information (additional aspect ratio
     * information only used in DVB MPEG-2 transport streams)
     * 0 if not set.
     *
     * - encoding: unused
     * - decoding: Set by decoder.
     */
    int dtg_active_format;
#define FF_DTG_AFD_SAME         8
#define FF_DTG_AFD_4_3          9
#define FF_DTG_AFD_16_9         10
#define FF_DTG_AFD_14_9         11
#define FF_DTG_AFD_4_3_SP_14_9  13
#define FF_DTG_AFD_16_9_SP_14_9 14
#define FF_DTG_AFD_SP_4_3       15

    /**
     * maximum motion estimation search range in subpel units
     * If 0 then no limit.
     *
     * - encoding: Set by user.
     * - decoding: unused
     */
    int me_range;

    /**
     * intra quantizer bias
     * - encoding: Set by user.
     * - decoding: unused
     */
    int intra_quant_bias;
#define FF_DEFAULT_QUANT_BIAS 999999

    /**
     * inter quantizer bias
     * - encoding: Set by user.
     * - decoding: unused
     */
    int inter_quant_bias;

    /**
     * slice flags
     * - encoding: unused
     * - decoding: Set by user.
     */
    int slice_flags;
#define SLICE_FLAG_CODED_ORDER    0x0001 ///< draw_horiz_band() is called in coded order instead of display
#define SLICE_FLAG_ALLOW_FIELD    0x0002 ///< allow draw_horiz_band() with field slices (MPEG2 field pics)
#define SLICE_FLAG_ALLOW_PLANE    0x0004 ///< allow draw_horiz_band() with 1 component at a time (SVQ1)

#if FF_API_XVMC
    /**
     * XVideo Motion Acceleration
     * - encoding: forbidden
     * - decoding: set by decoder
     * @deprecated XvMC doesn't need it anymore.
     */
    attribute_deprecated int xvmc_acceleration;
#endif /* FF_API_XVMC */

    /**
     * macroblock decision mode
     * - encoding: Set by user.
     * - decoding: unused
     */
    int mb_decision;
#define FF_MB_DECISION_SIMPLE 0        ///< uses mb_cmp
#define FF_MB_DECISION_BITS   1        ///< chooses the one which needs the fewest bits
#define FF_MB_DECISION_RD     2        ///< rate distortion

    /**
     * custom intra quantization matrix
     * - encoding: Set by user, can be NULL.
     * - decoding: Set by libavcodec.
     */
    uint16_t *intra_matrix;

    /**
     * custom inter quantization matrix
     * - encoding: Set by user, can be NULL.
     * - decoding: Set by libavcodec.
     */
    uint16_t *inter_matrix;

    /**
     * scene change detection threshold
     * 0 is default, larger means fewer detected scene changes.
     * - encoding: Set by user.
     * - decoding: unused
     */
    int scenechange_threshold;

    /**
     * noise reduction strength
     * - encoding: Set by user.
     * - decoding: unused
     */
    int noise_reduction;

    /**
     * Motion estimation threshold below which no motion estimation is
     * performed, but instead the user specified motion vectors are used.
     *
     * - encoding: Set by user.
     * - decoding: unused
     */
    int me_threshold;

    /**
     * Macroblock threshold below which the user specified macroblock types will be used.
     * - encoding: Set by user.
     * - decoding: unused
     */
    int mb_threshold;

    /**
     * precision of the intra DC coefficient - 8
     * - encoding: Set by user.
     * - decoding: unused
     */
    int intra_dc_precision;

    /**
     * Number of macroblock rows at the top which are skipped.
     * - encoding: unused
     * - decoding: Set by user.
     */
    int skip_top;

    /**
     * Number of macroblock rows at the bottom which are skipped.
     * - encoding: unused
     * - decoding: Set by user.
     */
    int skip_bottom;

    /**
     * Border processing masking, raises the quantizer for mbs on the borders
     * of the picture.
     * - encoding: Set by user.
     * - decoding: unused
     */
    float border_masking;

    /**
     * minimum MB lagrange multipler
     * - encoding: Set by user.
     * - decoding: unused
     */
    int mb_lmin;

    /**
     * maximum MB lagrange multipler
     * - encoding: Set by user.
     * - decoding: unused
     */
    int mb_lmax;

    /**
     *
     * - encoding: Set by user.
     * - decoding: unused
     */
    int me_penalty_compensation;

    /**
     *
     * - encoding: Set by user.
     * - decoding: unused
     */
    int bidir_refine;

    /**
     *
     * - encoding: Set by user.
     * - decoding: unused
     */
    int brd_scale;

    /**
     * minimum GOP size
     * - encoding: Set by user.
     * - decoding: unused
     */
    int keyint_min;

    /**
     * number of reference frames
     * - encoding: Set by user.
     * - decoding: Set by lavc.
     */
    int refs;

    /**
     * chroma qp offset from luma
     * - encoding: Set by user.
     * - decoding: unused
     */
    int chromaoffset;

    /**
     * Multiplied by qscale for each frame and added to scene_change_score.
     * - encoding: Set by user.
     * - decoding: unused
     */
    int scenechange_factor;

    /**
     *
     * Note: Value depends upon the compare function used for fullpel ME.
     * - encoding: Set by user.
     * - decoding: unused
     */
    int mv0_threshold;

    /**
     * Adjust sensitivity of b_frame_strategy 1.
     * - encoding: Set by user.
     * - decoding: unused
     */
    int b_sensitivity;

    /**
     * Chromaticity coordinates of the source primaries.
     * - encoding: Set by user
     * - decoding: Set by libavcodec
     */
    enum AVColorPrimaries color_primaries;

    /**
     * Color Transfer Characteristic.
     * - encoding: Set by user
     * - decoding: Set by libavcodec
     */
    enum AVColorTransferCharacteristic color_trc;

    /**
     * YUV colorspace type.
     * - encoding: Set by user
     * - decoding: Set by libavcodec
     */
    enum AVColorSpace colorspace;

    /**
     * MPEG vs JPEG YUV range.
     * - encoding: Set by user
     * - decoding: Set by libavcodec
     */
    enum AVColorRange color_range;

    /**
     * This defines the location of chroma samples.
     * - encoding: Set by user
     * - decoding: Set by libavcodec
     */
    enum AVChromaLocation chroma_sample_location;

    /**
     * Number of slices.
     * Indicates number of picture subdivisions. Used for parallelized
     * decoding.
     * - encoding: Set by user
     * - decoding: unused
     */
    int slices;

    /** Field order
     * - encoding: set by libavcodec
     * - decoding: Set by user.
     */
    enum AVFieldOrder field_order;

    /* audio only */
    int sample_rate; ///< samples per second
    int channels;    ///< number of audio channels

    /**
     * audio sample format
     * - encoding: Set by user.
     * - decoding: Set by libavcodec.
     */
    enum AVSampleFormat sample_fmt;  ///< sample format

    /* The following data should not be initialized. */
    /**
     * Number of samples per channel in an audio frame.
     *
     * - encoding: set by libavcodec in avcodec_open2(). Each submitted frame
     *   except the last must contain exactly frame_size samples per channel.
     *   May be 0 when the codec has CODEC_CAP_VARIABLE_FRAME_SIZE set, then the
     *   frame size is not restricted.
     * - decoding: may be set by some decoders to indicate constant frame size
     */
    int frame_size;

    /**
     * Frame counter, set by libavcodec.
     *
     * - decoding: total number of frames returned from the decoder so far.
     * - encoding: total number of frames passed to the encoder so far.
     *
     *   @note the counter is not incremented if encoding/decoding resulted in
     *   an error.
     */
    int frame_number;

    /**
     * number of bytes per packet if constant and known or 0
     * Used by some WAV based audio codecs.
     */
    int block_align;

    /**
     * Audio cutoff bandwidth (0 means "automatic")
     * - encoding: Set by user.
     * - decoding: unused
     */
    int cutoff;

#if FF_API_REQUEST_CHANNELS
    /**
     * Decoder should decode to this many channels if it can (0 for default)
     * - encoding: unused
     * - decoding: Set by user.
     * @deprecated Deprecated in favor of request_channel_layout.
     */
    attribute_deprecated int request_channels;
#endif

    /**
     * Audio channel layout.
     * - encoding: set by user.
     * - decoding: set by user, may be overwritten by libavcodec.
     */
    uint64_t channel_layout;

    /**
     * Request decoder to use this channel layout if it can (0 for default)
     * - encoding: unused
     * - decoding: Set by user.
     */
    uint64_t request_channel_layout;

    /**
     * Type of service that the audio stream conveys.
     * - encoding: Set by user.
     * - decoding: Set by libavcodec.
     */
    enum AVAudioServiceType audio_service_type;

    /**
     * desired sample format
     * - encoding: Not used.
     * - decoding: Set by user.
     * Decoder will decode to this format if it can.
     */
    enum AVSampleFormat request_sample_fmt;

#if FF_API_GET_BUFFER
    /**
     * Called at the beginning of each frame to get a buffer for it.
     *
     * The function will set AVFrame.data[], AVFrame.linesize[].
     * AVFrame.extended_data[] must also be set, but it should be the same as
     * AVFrame.data[] except for planar audio with more channels than can fit
     * in AVFrame.data[]. In that case, AVFrame.data[] shall still contain as
     * many data pointers as it can hold.
     *
     * if CODEC_CAP_DR1 is not set then get_buffer() must call
     * avcodec_default_get_buffer() instead of providing buffers allocated by
     * some other means.
     *
     * AVFrame.data[] should be 32- or 16-byte-aligned unless the CPU doesn't
     * need it. avcodec_default_get_buffer() aligns the output buffer properly,
     * but if get_buffer() is overridden then alignment considerations should
     * be taken into account.
     *
     * @see avcodec_default_get_buffer()
     *
     * Video:
     *
     * If pic.reference is set then the frame will be read later by libavcodec.
     * avcodec_align_dimensions2() should be used to find the required width and
     * height, as they normally need to be rounded up to the next multiple of 16.
     *
     * If frame multithreading is used and thread_safe_callbacks is set,
     * it may be called from a different thread, but not from more than one at
     * once. Does not need to be reentrant.
     *
     * @see release_buffer(), reget_buffer()
     * @see avcodec_align_dimensions2()
     *
     * Audio:
     *
     * Decoders request a buffer of a particular size by setting
     * AVFrame.nb_samples prior to calling get_buffer(). The decoder may,
     * however, utilize only part of the buffer by setting AVFrame.nb_samples
     * to a smaller value in the output frame.
     *
     * Decoders cannot use the buffer after returning from
     * avcodec_decode_audio4(), so they will not call release_buffer(), as it
     * is assumed to be released immediately upon return. In some rare cases,
     * a decoder may need to call get_buffer() more than once in a single
     * call to avcodec_decode_audio4(). In that case, when get_buffer() is
     * called again after it has already been called once, the previously
     * acquired buffer is assumed to be released at that time and may not be
     * reused by the decoder.
     *
     * As a convenience, av_samples_get_buffer_size() and
     * av_samples_fill_arrays() in libavutil may be used by custom get_buffer()
     * functions to find the required data size and to fill data pointers and
     * linesize. In AVFrame.linesize, only linesize[0] may be set for audio
     * since all planes must be the same size.
     *
     * @see av_samples_get_buffer_size(), av_samples_fill_arrays()
     *
     * - encoding: unused
     * - decoding: Set by libavcodec, user can override.
     *
     * @deprecated use get_buffer2()
     */
    attribute_deprecated
    int (*get_buffer)(struct AVCodecContext *c, AVFrame *pic);

    /**
     * Called to release buffers which were allocated with get_buffer.
     * A released buffer can be reused in get_buffer().
     * pic.data[*] must be set to NULL.
     * May be called from a different thread if frame multithreading is used,
     * but not by more than one thread at once, so does not need to be reentrant.
     * - encoding: unused
     * - decoding: Set by libavcodec, user can override.
     *
     * @deprecated custom freeing callbacks should be set from get_buffer2()
     */
    attribute_deprecated
    void (*release_buffer)(struct AVCodecContext *c, AVFrame *pic);

    /**
     * Called at the beginning of a frame to get cr buffer for it.
     * Buffer type (size, hints) must be the same. libavcodec won't check it.
     * libavcodec will pass previous buffer in pic, function should return
     * same buffer or new buffer with old frame "painted" into it.
     * If pic.data[0] == NULL must behave like get_buffer().
     * if CODEC_CAP_DR1 is not set then reget_buffer() must call
     * avcodec_default_reget_buffer() instead of providing buffers allocated by
     * some other means.
     * - encoding: unused
     * - decoding: Set by libavcodec, user can override.
     */
    attribute_deprecated
    int (*reget_buffer)(struct AVCodecContext *c, AVFrame *pic);
#endif

    /**
     * This callback is called at the beginning of each frame to get data
     * buffer(s) for it. There may be one contiguous buffer for all the data or
     * there may be a buffer per each data plane or anything in between. What
     * this means is, you may set however many entries in buf[] you feel necessary.
     * Each buffer must be reference-counted using the AVBuffer API (see description
     * of buf[] below).
     *
     * The following fields will be set in the frame before this callback is
     * called:
     * - format
     * - width, height (video only)
     * - sample_rate, channel_layout, nb_samples (audio only)
     * Their values may differ from the corresponding values in
     * AVCodecContext. This callback must use the frame values, not the codec
     * context values, to calculate the required buffer size.
     *
     * This callback must fill the following fields in the frame:
     * - data[]
     * - linesize[]
     * - extended_data:
     *   * if the data is planar audio with more than 8 channels, then this
     *     callback must allocate and fill extended_data to contain all pointers
     *     to all data planes. data[] must hold as many pointers as it can.
     *     extended_data must be allocated with av_malloc() and will be freed in
     *     av_frame_unref().
     *   * otherwise exended_data must point to data
     * - buf[] must contain one or more pointers to AVBufferRef structures. Each of
     *   the frame's data and extended_data pointers must be contained in these. That
     *   is, one AVBufferRef for each allocated chunk of memory, not necessarily one
     *   AVBufferRef per data[] entry. See: av_buffer_create(), av_buffer_alloc(),
     *   and av_buffer_ref().
     * - extended_buf and nb_extended_buf must be allocated with av_malloc() by
     *   this callback and filled with the extra buffers if there are more
     *   buffers than buf[] can hold. extended_buf will be freed in
     *   av_frame_unref().
     *
     * If CODEC_CAP_DR1 is not set then get_buffer2() must call
     * avcodec_default_get_buffer2() instead of providing buffers allocated by
     * some other means.
     *
     * Each data plane must be aligned to the maximum required by the target
     * CPU.
     *
     * @see avcodec_default_get_buffer2()
     *
     * Video:
     *
     * If AV_GET_BUFFER_FLAG_REF is set in flags then the frame may be reused
     * (read and/or written to if it is writable) later by libavcodec.
     *
     * avcodec_align_dimensions2() should be used to find the required width and
     * height, as they normally need to be rounded up to the next multiple of 16.
     *
     * Some decoders do not support linesizes changing between frames.
     *
     * If frame multithreading is used and thread_safe_callbacks is set,
     * this callback may be called from a different thread, but not from more
     * than one at once. Does not need to be reentrant.
     *
     * @see avcodec_align_dimensions2()
     *
     * Audio:
     *
     * Decoders request a buffer of a particular size by setting
     * AVFrame.nb_samples prior to calling get_buffer2(). The decoder may,
     * however, utilize only part of the buffer by setting AVFrame.nb_samples
     * to a smaller value in the output frame.
     *
     * As a convenience, av_samples_get_buffer_size() and
     * av_samples_fill_arrays() in libavutil may be used by custom get_buffer2()
     * functions to find the required data size and to fill data pointers and
     * linesize. In AVFrame.linesize, only linesize[0] may be set for audio
     * since all planes must be the same size.
     *
     * @see av_samples_get_buffer_size(), av_samples_fill_arrays()
     *
     * - encoding: unused
     * - decoding: Set by libavcodec, user can override.
     */
    int (*get_buffer2)(struct AVCodecContext *s, AVFrame *frame, int flags);

    /**
     * If non-zero, the decoded audio and video frames returned from
     * avcodec_decode_video2() and avcodec_decode_audio4() are reference-counted
     * and are valid indefinitely. The caller must free them with
     * av_frame_unref() when they are not needed anymore.
     * Otherwise, the decoded frames must not be freed by the caller and are
     * only valid until the next decode call.
     *
     * - encoding: unused
     * - decoding: set by the caller before avcodec_open2().
     */
    int refcounted_frames;

    /* - encoding parameters */
    float qcompress;  ///< amount of qscale change between easy & hard scenes (0.0-1.0)
    float qblur;      ///< amount of qscale smoothing over time (0.0-1.0)

    /**
     * minimum quantizer
     * - encoding: Set by user.
     * - decoding: unused
     */
    int qmin;

    /**
     * maximum quantizer
     * - encoding: Set by user.
     * - decoding: unused
     */
    int qmax;

    /**
     * maximum quantizer difference between frames
     * - encoding: Set by user.
     * - decoding: unused
     */
    int max_qdiff;

    /**
     * ratecontrol qmin qmax limiting method
     * 0-> clipping, 1-> use a nice continuous function to limit qscale wthin qmin/qmax.
     * - encoding: Set by user.
     * - decoding: unused
     */
    float rc_qsquish;

    float rc_qmod_amp;
    int rc_qmod_freq;

    /**
     * decoder bitstream buffer size
     * - encoding: Set by user.
     * - decoding: unused
     */
    int rc_buffer_size;

    /**
     * ratecontrol override, see RcOverride
     * - encoding: Allocated/set/freed by user.
     * - decoding: unused
     */
    int rc_override_count;
    RcOverride *rc_override;

    /**
     * rate control equation
     * - encoding: Set by user
     * - decoding: unused
     */
    const char *rc_eq;

    /**
     * maximum bitrate
     * - encoding: Set by user.
     * - decoding: unused
     */
    int rc_max_rate;

    /**
     * minimum bitrate
     * - encoding: Set by user.
     * - decoding: unused
     */
    int rc_min_rate;

    float rc_buffer_aggressivity;

    /**
     * initial complexity for pass1 ratecontrol
     * - encoding: Set by user.
     * - decoding: unused
     */
    float rc_initial_cplx;

    /**
     * Ratecontrol attempt to use, at maximum, <value> of what can be used without an underflow.
     * - encoding: Set by user.
     * - decoding: unused.
     */
    float rc_max_available_vbv_use;

    /**
     * Ratecontrol attempt to use, at least, <value> times the amount needed to prevent a vbv overflow.
     * - encoding: Set by user.
     * - decoding: unused.
     */
    float rc_min_vbv_overflow_use;

    /**
     * Number of bits which should be loaded into the rc buffer before decoding starts.
     * - encoding: Set by user.
     * - decoding: unused
     */
    int rc_initial_buffer_occupancy;

#define FF_CODER_TYPE_VLC       0
#define FF_CODER_TYPE_AC        1
#define FF_CODER_TYPE_RAW       2
#define FF_CODER_TYPE_RLE       3
#define FF_CODER_TYPE_DEFLATE   4
    /**
     * coder type
     * - encoding: Set by user.
     * - decoding: unused
     */
    int coder_type;

    /**
     * context model
     * - encoding: Set by user.
     * - decoding: unused
     */
    int context_model;

    /**
     * minimum Lagrange multipler
     * - encoding: Set by user.
     * - decoding: unused
     */
    int lmin;

    /**
     * maximum Lagrange multipler
     * - encoding: Set by user.
     * - decoding: unused
     */
    int lmax;

    /**
     * frame skip threshold
     * - encoding: Set by user.
     * - decoding: unused
     */
    int frame_skip_threshold;

    /**
     * frame skip factor
     * - encoding: Set by user.
     * - decoding: unused
     */
    int frame_skip_factor;

    /**
     * frame skip exponent
     * - encoding: Set by user.
     * - decoding: unused
     */
    int frame_skip_exp;

    /**
     * frame skip comparison function
     * - encoding: Set by user.
     * - decoding: unused
     */
    int frame_skip_cmp;

    /**
     * trellis RD quantization
     * - encoding: Set by user.
     * - decoding: unused
     */
    int trellis;

    /**
     * - encoding: Set by user.
     * - decoding: unused
     */
    int min_prediction_order;

    /**
     * - encoding: Set by user.
     * - decoding: unused
     */
    int max_prediction_order;

    /**
     * GOP timecode frame start number
     * - encoding: Set by user, in non drop frame format
     * - decoding: Set by libavcodec (timecode in the 25 bits format, -1 if unset)
     */
    int64_t timecode_frame_start;

    /* The RTP callback: This function is called    */
    /* every time the encoder has a packet to send. */
    /* It depends on the encoder if the data starts */
    /* with a Start Code (it should). H.263 does.   */
    /* mb_nb contains the number of macroblocks     */
    /* encoded in the RTP payload.                  */
    void (*rtp_callback)(struct AVCodecContext *avctx, void *data, int size, int mb_nb);

    int rtp_payload_size;   /* The size of the RTP payload: the coder will  */
                            /* do its best to deliver a chunk with size     */
                            /* below rtp_payload_size, the chunk will start */
                            /* with a start code on some codecs like H.263. */
                            /* This doesn't take account of any particular  */
                            /* headers inside the transmitted RTP payload.  */

    /* statistics, used for 2-pass encoding */
    int mv_bits;
    int header_bits;
    int i_tex_bits;
    int p_tex_bits;
    int i_count;
    int p_count;
    int skip_count;
    int misc_bits;

    /**
     * number of bits used for the previously encoded frame
     * - encoding: Set by libavcodec.
     * - decoding: unused
     */
    int frame_bits;

    /**
     * pass1 encoding statistics output buffer
     * - encoding: Set by libavcodec.
     * - decoding: unused
     */
    char *stats_out;

    /**
     * pass2 encoding statistics input buffer
     * Concatenated stuff from stats_out of pass1 should be placed here.
     * - encoding: Allocated/set/freed by user.
     * - decoding: unused
     */
    char *stats_in;

    /**
     * Work around bugs in encoders which sometimes cannot be detected automatically.
     * - encoding: Set by user
     * - decoding: Set by user
     */
    int workaround_bugs;
#define FF_BUG_AUTODETECT       1  ///< autodetection
#if FF_API_OLD_MSMPEG4
#define FF_BUG_OLD_MSMPEG4      2
#endif
#define FF_BUG_XVID_ILACE       4
#define FF_BUG_UMP4             8
#define FF_BUG_NO_PADDING       16
#define FF_BUG_AMV              32
#if FF_API_AC_VLC
#define FF_BUG_AC_VLC           0  ///< Will be removed, libavcodec can now handle these non-compliant files by default.
#endif
#define FF_BUG_QPEL_CHROMA      64
#define FF_BUG_STD_QPEL         128
#define FF_BUG_QPEL_CHROMA2     256
#define FF_BUG_DIRECT_BLOCKSIZE 512
#define FF_BUG_EDGE             1024
#define FF_BUG_HPEL_CHROMA      2048
#define FF_BUG_DC_CLIP          4096
#define FF_BUG_MS               8192 ///< Work around various bugs in Microsoft's broken decoders.
#define FF_BUG_TRUNCATED       16384

    /**
     * strictly follow the standard (MPEG4, ...).
     * - encoding: Set by user.
     * - decoding: Set by user.
     * Setting this to STRICT or higher means the encoder and decoder will
     * generally do stupid things, whereas setting it to unofficial or lower
     * will mean the encoder might produce output that is not supported by all
     * spec-compliant decoders. Decoders don't differentiate between normal,
     * unofficial and experimental (that is, they always try to decode things
     * when they can) unless they are explicitly asked to behave stupidly
     * (=strictly conform to the specs)
     */
    int strict_std_compliance;
#define FF_COMPLIANCE_VERY_STRICT   2 ///< Strictly conform to an older more strict version of the spec or reference software.
#define FF_COMPLIANCE_STRICT        1 ///< Strictly conform to all the things in the spec no matter what consequences.
#define FF_COMPLIANCE_NORMAL        0
#define FF_COMPLIANCE_UNOFFICIAL   -1 ///< Allow unofficial extensions
#define FF_COMPLIANCE_EXPERIMENTAL -2 ///< Allow nonstandardized experimental things.

    /**
     * error concealment flags
     * - encoding: unused
     * - decoding: Set by user.
     */
    int error_concealment;
#define FF_EC_GUESS_MVS   1
#define FF_EC_DEBLOCK     2

    /**
     * debug
     * - encoding: Set by user.
     * - decoding: Set by user.
     */
    int debug;
#define FF_DEBUG_PICT_INFO   1
#define FF_DEBUG_RC          2
#define FF_DEBUG_BITSTREAM   4
#define FF_DEBUG_MB_TYPE     8
#define FF_DEBUG_QP          16
#if FF_API_DEBUG_MV
/**
 * @deprecated this option does nothing
 */
#define FF_DEBUG_MV          32
#endif
#define FF_DEBUG_DCT_COEFF   0x00000040
#define FF_DEBUG_SKIP        0x00000080
#define FF_DEBUG_STARTCODE   0x00000100
#define FF_DEBUG_PTS         0x00000200
#define FF_DEBUG_ER          0x00000400
#define FF_DEBUG_MMCO        0x00000800
#define FF_DEBUG_BUGS        0x00001000
#if FF_API_DEBUG_MV
#define FF_DEBUG_VIS_QP      0x00002000 ///< only access through AVOptions from outside libavcodec
#define FF_DEBUG_VIS_MB_TYPE 0x00004000 ///< only access through AVOptions from outside libavcodec
#endif
#define FF_DEBUG_BUFFERS     0x00008000
#define FF_DEBUG_THREADS     0x00010000

#if FF_API_DEBUG_MV
    /**
     * debug
     * Code outside libavcodec should access this field using AVOptions
     * - encoding: Set by user.
     * - decoding: Set by user.
     */
    int debug_mv;
#define FF_DEBUG_VIS_MV_P_FOR  0x00000001 //visualize forward predicted MVs of P frames
#define FF_DEBUG_VIS_MV_B_FOR  0x00000002 //visualize forward predicted MVs of B frames
#define FF_DEBUG_VIS_MV_B_BACK 0x00000004 //visualize backward predicted MVs of B frames
#endif

    /**
     * Error recognition; may misdetect some more or less valid parts as errors.
     * - encoding: unused
     * - decoding: Set by user.
     */
    int err_recognition;

/**
 * Verify checksums embedded in the bitstream (could be of either encoded or
 * decoded data, depending on the codec) and print an error message on mismatch.
 * If AV_EF_EXPLODE is also set, a mismatching checksum will result in the
 * decoder returning an error.
 */
#define AV_EF_CRCCHECK  (1<<0)
#define AV_EF_BITSTREAM (1<<1)          ///< detect bitstream specification deviations
#define AV_EF_BUFFER    (1<<2)          ///< detect improper bitstream length
#define AV_EF_EXPLODE   (1<<3)          ///< abort decoding on minor error detection

#define AV_EF_CAREFUL    (1<<16)        ///< consider things that violate the spec, are fast to calculate and have not been seen in the wild as errors
#define AV_EF_COMPLIANT  (1<<17)        ///< consider all spec non compliancies as errors
#define AV_EF_AGGRESSIVE (1<<18)        ///< consider things that a sane encoder should not do as an error


    /**
     * opaque 64bit number (generally a PTS) that will be reordered and
     * output in AVFrame.reordered_opaque
     * @deprecated in favor of pkt_pts
     * - encoding: unused
     * - decoding: Set by user.
     */
    int64_t reordered_opaque;

    /**
     * Hardware accelerator in use
     * - encoding: unused.
     * - decoding: Set by libavcodec
     */
    struct AVHWAccel *hwaccel;

    /**
     * Hardware accelerator context.
     * For some hardware accelerators, a global context needs to be
     * provided by the user. In that case, this holds display-dependent
     * data FFmpeg cannot instantiate itself. Please refer to the
     * FFmpeg HW accelerator documentation to know how to fill this
     * is. e.g. for VA API, this is a struct vaapi_context.
     * - encoding: unused
     * - decoding: Set by user
     */
    void *hwaccel_context;

    /**
     * error
     * - encoding: Set by libavcodec if flags&CODEC_FLAG_PSNR.
     * - decoding: unused
     */
    uint64_t error[AV_NUM_DATA_POINTERS];

    /**
     * DCT algorithm, see FF_DCT_* below
     * - encoding: Set by user.
     * - decoding: unused
     */
    int dct_algo;
#define FF_DCT_AUTO    0
#define FF_DCT_FASTINT 1
#define FF_DCT_INT     2
#define FF_DCT_MMX     3
#define FF_DCT_ALTIVEC 5
#define FF_DCT_FAAN    6

    /**
     * IDCT algorithm, see FF_IDCT_* below.
     * - encoding: Set by user.
     * - decoding: Set by user.
     */
    int idct_algo;
#define FF_IDCT_AUTO          0
#define FF_IDCT_INT           1
#define FF_IDCT_SIMPLE        2
#define FF_IDCT_SIMPLEMMX     3
#define FF_IDCT_ARM           7
#define FF_IDCT_ALTIVEC       8
#define FF_IDCT_SH4           9
#define FF_IDCT_SIMPLEARM     10
#define FF_IDCT_IPP           13
#define FF_IDCT_XVIDMMX       14
#define FF_IDCT_SIMPLEARMV5TE 16
#define FF_IDCT_SIMPLEARMV6   17
#define FF_IDCT_SIMPLEVIS     18
#define FF_IDCT_FAAN          20
#define FF_IDCT_SIMPLENEON    22
#if FF_API_ARCH_ALPHA
#define FF_IDCT_SIMPLEALPHA   23
#endif

    /**
     * bits per sample/pixel from the demuxer (needed for huffyuv).
     * - encoding: Set by libavcodec.
     * - decoding: Set by user.
     */
     int bits_per_coded_sample;

    /**
     * Bits per sample/pixel of internal libavcodec pixel/sample format.
     * - encoding: set by user.
     * - decoding: set by libavcodec.
     */
    int bits_per_raw_sample;

#if FF_API_LOWRES
    /**
     * low resolution decoding, 1-> 1/2 size, 2->1/4 size
     * - encoding: unused
     * - decoding: Set by user.
     * Code outside libavcodec should access this field using:
     * av_codec_{get,set}_lowres(avctx)
     */
     int lowres;
#endif

    /**
     * the picture in the bitstream
     * - encoding: Set by libavcodec.
     * - decoding: unused
     */
    AVFrame *coded_frame;

    /**
     * thread count
     * is used to decide how many independent tasks should be passed to execute()
     * - encoding: Set by user.
     * - decoding: Set by user.
     */
    int thread_count;

    /**
     * Which multithreading methods to use.
     * Use of FF_THREAD_FRAME will increase decoding delay by one frame per thread,
     * so clients which cannot provide future frames should not use it.
     *
     * - encoding: Set by user, otherwise the default is used.
     * - decoding: Set by user, otherwise the default is used.
     */
    int thread_type;
#define FF_THREAD_FRAME   1 ///< Decode more than one frame at once
#define FF_THREAD_SLICE   2 ///< Decode more than one part of a single frame at once

    /**
     * Which multithreading methods are in use by the codec.
     * - encoding: Set by libavcodec.
     * - decoding: Set by libavcodec.
     */
    int active_thread_type;

    /**
     * Set by the client if its custom get_buffer() callback can be called
     * synchronously from another thread, which allows faster multithreaded decoding.
     * draw_horiz_band() will be called from other threads regardless of this setting.
     * Ignored if the default get_buffer() is used.
     * - encoding: Set by user.
     * - decoding: Set by user.
     */
    int thread_safe_callbacks;

    /**
     * The codec may call this to execute several independent things.
     * It will return only after finishing all tasks.
     * The user may replace this with some multithreaded implementation,
     * the default implementation will execute the parts serially.
     * @param count the number of things to execute
     * - encoding: Set by libavcodec, user can override.
     * - decoding: Set by libavcodec, user can override.
     */
    int (*execute)(struct AVCodecContext *c, int (*func)(struct AVCodecContext *c2, void *arg), void *arg2, int *ret, int count, int size);

    /**
     * The codec may call this to execute several independent things.
     * It will return only after finishing all tasks.
     * The user may replace this with some multithreaded implementation,
     * the default implementation will execute the parts serially.
     * Also see avcodec_thread_init and e.g. the --enable-pthread configure option.
     * @param c context passed also to func
     * @param count the number of things to execute
     * @param arg2 argument passed unchanged to func
     * @param ret return values of executed functions, must have space for "count" values. May be NULL.
     * @param func function that will be called count times, with jobnr from 0 to count-1.
     *             threadnr will be in the range 0 to c->thread_count-1 < MAX_THREADS and so that no
     *             two instances of func executing at the same time will have the same threadnr.
     * @return always 0 currently, but code should handle a future improvement where when any call to func
     *         returns < 0 no further calls to func may be done and < 0 is returned.
     * - encoding: Set by libavcodec, user can override.
     * - decoding: Set by libavcodec, user can override.
     */
    int (*execute2)(struct AVCodecContext *c, int (*func)(struct AVCodecContext *c2, void *arg, int jobnr, int threadnr), void *arg2, int *ret, int count);

#if FF_API_THREAD_OPAQUE
    /**
     * @deprecated this field should not be used from outside of lavc
     */
    attribute_deprecated
    void *thread_opaque;
#endif

    /**
     * noise vs. sse weight for the nsse comparsion function
     * - encoding: Set by user.
     * - decoding: unused
     */
     int nsse_weight;

    /**
     * profile
     * - encoding: Set by user.
     * - decoding: Set by libavcodec.
     */
     int profile;
#define FF_PROFILE_UNKNOWN -99
#define FF_PROFILE_RESERVED -100

#define FF_PROFILE_AAC_MAIN 0
#define FF_PROFILE_AAC_LOW  1
#define FF_PROFILE_AAC_SSR  2
#define FF_PROFILE_AAC_LTP  3
#define FF_PROFILE_AAC_HE   4
#define FF_PROFILE_AAC_HE_V2 28
#define FF_PROFILE_AAC_LD   22
#define FF_PROFILE_AAC_ELD  38
#define FF_PROFILE_MPEG2_AAC_LOW 128
#define FF_PROFILE_MPEG2_AAC_HE  131

#define FF_PROFILE_DTS         20
#define FF_PROFILE_DTS_ES      30
#define FF_PROFILE_DTS_96_24   40
#define FF_PROFILE_DTS_HD_HRA  50
#define FF_PROFILE_DTS_HD_MA   60

#define FF_PROFILE_MPEG2_422    0
#define FF_PROFILE_MPEG2_HIGH   1
#define FF_PROFILE_MPEG2_SS     2
#define FF_PROFILE_MPEG2_SNR_SCALABLE  3
#define FF_PROFILE_MPEG2_MAIN   4
#define FF_PROFILE_MPEG2_SIMPLE 5

#define FF_PROFILE_H264_CONSTRAINED  (1<<9)  // 8+1; constraint_set1_flag
#define FF_PROFILE_H264_INTRA        (1<<11) // 8+3; constraint_set3_flag

#define FF_PROFILE_H264_BASELINE             66
#define FF_PROFILE_H264_CONSTRAINED_BASELINE (66|FF_PROFILE_H264_CONSTRAINED)
#define FF_PROFILE_H264_MAIN                 77
#define FF_PROFILE_H264_EXTENDED             88
#define FF_PROFILE_H264_HIGH                 100
#define FF_PROFILE_H264_HIGH_10              110
#define FF_PROFILE_H264_HIGH_10_INTRA        (110|FF_PROFILE_H264_INTRA)
#define FF_PROFILE_H264_HIGH_422             122
#define FF_PROFILE_H264_HIGH_422_INTRA       (122|FF_PROFILE_H264_INTRA)
#define FF_PROFILE_H264_HIGH_444             144
#define FF_PROFILE_H264_HIGH_444_PREDICTIVE  244
#define FF_PROFILE_H264_HIGH_444_INTRA       (244|FF_PROFILE_H264_INTRA)
#define FF_PROFILE_H264_CAVLC_444            44

#define FF_PROFILE_VC1_SIMPLE   0
#define FF_PROFILE_VC1_MAIN     1
#define FF_PROFILE_VC1_COMPLEX  2
#define FF_PROFILE_VC1_ADVANCED 3

#define FF_PROFILE_MPEG4_SIMPLE                     0
#define FF_PROFILE_MPEG4_SIMPLE_SCALABLE            1
#define FF_PROFILE_MPEG4_CORE                       2
#define FF_PROFILE_MPEG4_MAIN                       3
#define FF_PROFILE_MPEG4_N_BIT                      4
#define FF_PROFILE_MPEG4_SCALABLE_TEXTURE           5
#define FF_PROFILE_MPEG4_SIMPLE_FACE_ANIMATION      6
#define FF_PROFILE_MPEG4_BASIC_ANIMATED_TEXTURE     7
#define FF_PROFILE_MPEG4_HYBRID                     8
#define FF_PROFILE_MPEG4_ADVANCED_REAL_TIME         9
#define FF_PROFILE_MPEG4_CORE_SCALABLE             10
#define FF_PROFILE_MPEG4_ADVANCED_CODING           11
#define FF_PROFILE_MPEG4_ADVANCED_CORE             12
#define FF_PROFILE_MPEG4_ADVANCED_SCALABLE_TEXTURE 13
#define FF_PROFILE_MPEG4_SIMPLE_STUDIO             14
#define FF_PROFILE_MPEG4_ADVANCED_SIMPLE           15

#define FF_PROFILE_JPEG2000_CSTREAM_RESTRICTION_0   0
#define FF_PROFILE_JPEG2000_CSTREAM_RESTRICTION_1   1
#define FF_PROFILE_JPEG2000_CSTREAM_NO_RESTRICTION  2
#define FF_PROFILE_JPEG2000_DCINEMA_2K              3
#define FF_PROFILE_JPEG2000_DCINEMA_4K              4


#define FF_PROFILE_HEVC_MAIN                        1
#define FF_PROFILE_HEVC_MAIN_10                     2
#define FF_PROFILE_HEVC_MAIN_STILL_PICTURE          3

    /**
     * level
     * - encoding: Set by user.
     * - decoding: Set by libavcodec.
     */
     int level;
#define FF_LEVEL_UNKNOWN -99

    /**
     * Skip loop filtering for selected frames.
     * - encoding: unused
     * - decoding: Set by user.
     */
    enum AVDiscard skip_loop_filter;

    /**
     * Skip IDCT/dequantization for selected frames.
     * - encoding: unused
     * - decoding: Set by user.
     */
    enum AVDiscard skip_idct;

    /**
     * Skip decoding for selected frames.
     * - encoding: unused
     * - decoding: Set by user.
     */
    enum AVDiscard skip_frame;

    /**
     * Header containing style information for text subtitles.
     * For SUBTITLE_ASS subtitle type, it should contain the whole ASS
     * [Script Info] and [V4+ Styles] section, plus the [Events] line and
     * the Format line following. It shouldn't include any Dialogue line.
     * - encoding: Set/allocated/freed by user (before avcodec_open2())
     * - decoding: Set/allocated/freed by libavcodec (by avcodec_open2())
     */
    uint8_t *subtitle_header;
    int subtitle_header_size;

#if FF_API_ERROR_RATE
    /**
     * @deprecated use the 'error_rate' private AVOption of the mpegvideo
     * encoders
     */
    attribute_deprecated
    int error_rate;
#endif

#if FF_API_CODEC_PKT
    /**
     * @deprecated this field is not supposed to be accessed from outside lavc
     */
    attribute_deprecated
    AVPacket *pkt;
#endif

    /**
     * VBV delay coded in the last frame (in periods of a 27 MHz clock).
     * Used for compliant TS muxing.
     * - encoding: Set by libavcodec.
     * - decoding: unused.
     */
    uint64_t vbv_delay;

    /**
     * Timebase in which pkt_dts/pts and AVPacket.dts/pts are.
     * Code outside libavcodec should access this field using:
     * av_codec_{get,set}_pkt_timebase(avctx)
     * - encoding unused.
     * - decoding set by user.
     */
    AVRational pkt_timebase;

    /**
     * AVCodecDescriptor
     * Code outside libavcodec should access this field using:
     * av_codec_{get,set}_codec_descriptor(avctx)
     * - encoding: unused.
     * - decoding: set by libavcodec.
     */
    const AVCodecDescriptor *codec_descriptor;

#if !FF_API_LOWRES
    /**
     * low resolution decoding, 1-> 1/2 size, 2->1/4 size
     * - encoding: unused
     * - decoding: Set by user.
     * Code outside libavcodec should access this field using:
     * av_codec_{get,set}_lowres(avctx)
     */
     int lowres;
#endif

    /**
     * Current statistics for PTS correction.
     * - decoding: maintained and used by libavcodec, not intended to be used by user apps
     * - encoding: unused
     */
    int64_t pts_correction_num_faulty_pts; /// Number of incorrect PTS values so far
    int64_t pts_correction_num_faulty_dts; /// Number of incorrect DTS values so far
    int64_t pts_correction_last_pts;       /// PTS of the last frame
    int64_t pts_correction_last_dts;       /// DTS of the last frame

    /**
     * Character encoding of the input subtitles file.
     * - decoding: set by user
     * - encoding: unused
     */
    char *sub_charenc;

    /**
     * Subtitles character encoding mode. Formats or codecs might be adjusting
     * this setting (if they are doing the conversion themselves for instance).
     * - decoding: set by libavcodec
     * - encoding: unused
     */
    int sub_charenc_mode;
#define FF_SUB_CHARENC_MODE_DO_NOTHING  -1  ///< do nothing (demuxer outputs a stream supposed to be already in UTF-8, or the codec is bitmap for instance)
#define FF_SUB_CHARENC_MODE_AUTOMATIC    0  ///< libavcodec will select the mode itself
#define FF_SUB_CHARENC_MODE_PRE_DECODER  1  ///< the AVPacket data needs to be recoded to UTF-8 before being fed to the decoder, requires iconv

    /**
     * Skip processing alpha if supported by codec.
     * Note that if the format uses pre-multiplied alpha (common with VP6,
     * and recommended due to better video quality/compression)
     * the image will look as if alpha-blended onto a black background.
     * However for formats that do not use pre-multiplied alpha
     * there might be serious artefacts (though e.g. libswscale currently
     * assumes pre-multiplied alpha anyway).
     * Code outside libavcodec should access this field using AVOptions
     *
     * - decoding: set by user
     * - encoding: unused
     */
    int skip_alpha;

    /**
     * Number of samples to skip after a discontinuity
     * - decoding: unused
     * - encoding: set by libavcodec
     */
    int seek_preroll;

#if !FF_API_DEBUG_MV
    /**
     * debug motion vectors
     * Code outside libavcodec should access this field using AVOptions
     * - encoding: Set by user.
     * - decoding: Set by user.
     */
    int debug_mv;
#define FF_DEBUG_VIS_MV_P_FOR  0x00000001 //visualize forward predicted MVs of P frames
#define FF_DEBUG_VIS_MV_B_FOR  0x00000002 //visualize forward predicted MVs of B frames
#define FF_DEBUG_VIS_MV_B_BACK 0x00000004 //visualize backward predicted MVs of B frames
#endif
} AVCodecContext;

AVRational av_codec_get_pkt_timebase         (const AVCodecContext *avctx);
void       av_codec_set_pkt_timebase         (AVCodecContext *avctx, AVRational val);

const AVCodecDescriptor *av_codec_get_codec_descriptor(const AVCodecContext *avctx);
void                     av_codec_set_codec_descriptor(AVCodecContext *avctx, const AVCodecDescriptor *desc);

int  av_codec_get_lowres(const AVCodecContext *avctx);
void av_codec_set_lowres(AVCodecContext *avctx, int val);

int  av_codec_get_seek_preroll(const AVCodecContext *avctx);
void av_codec_set_seek_preroll(AVCodecContext *avctx, int val);

/**
 * AVProfile.
 */
typedef struct AVProfile {
    int profile;
    const char *name; ///< short name for the profile
} AVProfile;

typedef struct AVCodecDefault AVCodecDefault;

struct AVSubtitle;

/**
 * AVCodec.
 */
typedef struct AVCodec {
    /**
     * Name of the codec implementation.
     * The name is globally unique among encoders and among decoders (but an
     * encoder and a decoder can share the same name).
     * This is the primary way to find a codec from the user perspective.
     */
    const char *name;
    /**
     * Descriptive name for the codec, meant to be more human readable than name.
     * You should use the NULL_IF_CONFIG_SMALL() macro to define it.
     */
    const char *long_name;
    enum AVMediaType type;
    enum AVCodecID id;
    /**
     * Codec capabilities.
     * see CODEC_CAP_*
     */
    int capabilities;
    const AVRational *supported_framerates; ///< array of supported framerates, or NULL if any, array is terminated by {0,0}
    const enum AVPixelFormat *pix_fmts;     ///< array of supported pixel formats, or NULL if unknown, array is terminated by -1
    const int *supported_samplerates;       ///< array of supported audio samplerates, or NULL if unknown, array is terminated by 0
    const enum AVSampleFormat *sample_fmts; ///< array of supported sample formats, or NULL if unknown, array is terminated by -1
    const uint64_t *channel_layouts;         ///< array of support channel layouts, or NULL if unknown. array is terminated by 0
#if FF_API_LOWRES
    uint8_t max_lowres;                     ///< maximum value for lowres supported by the decoder, no direct access, use av_codec_get_max_lowres()
#endif
    const AVClass *priv_class;              ///< AVClass for the private context
    const AVProfile *profiles;              ///< array of recognized profiles, or NULL if unknown, array is terminated by {FF_PROFILE_UNKNOWN}

    /*****************************************************************
     * No fields below this line are part of the public API. They
     * may not be used outside of libavcodec and can be changed and
     * removed at will.
     * New public fields should be added right above.
     *****************************************************************
     */
    int priv_data_size;
    struct AVCodec *next;
    /**
     * @name Frame-level threading support functions
     * @{
     */
    /**
     * If defined, called on thread contexts when they are created.
     * If the codec allocates writable tables in init(), re-allocate them here.
     * priv_data will be set to a copy of the original.
     */
    int (*init_thread_copy)(AVCodecContext *);
    /**
     * Copy necessary context variables from a previous thread context to the current one.
     * If not defined, the next thread will start automatically; otherwise, the codec
     * must call ff_thread_finish_setup().
     *
     * dst and src will (rarely) point to the same context, in which case memcpy should be skipped.
     */
    int (*update_thread_context)(AVCodecContext *dst, const AVCodecContext *src);
    /** @} */

    /**
     * Private codec-specific defaults.
     */
    const AVCodecDefault *defaults;

    /**
     * Initialize codec static data, called from avcodec_register().
     */
    void (*init_static_data)(struct AVCodec *codec);

    int (*init)(AVCodecContext *);
    int (*encode_sub)(AVCodecContext *, uint8_t *buf, int buf_size,
                      const struct AVSubtitle *sub);
    /**
     * Encode data to an AVPacket.
     *
     * @param      avctx          codec context
     * @param      avpkt          output AVPacket (may contain a user-provided buffer)
     * @param[in]  frame          AVFrame containing the raw data to be encoded
     * @param[out] got_packet_ptr encoder sets to 0 or 1 to indicate that a
     *                            non-empty packet was returned in avpkt.
     * @return 0 on success, negative error code on failure
     */
    int (*encode2)(AVCodecContext *avctx, AVPacket *avpkt, const AVFrame *frame,
                   int *got_packet_ptr);
    int (*decode)(AVCodecContext *, void *outdata, int *outdata_size, AVPacket *avpkt);
    int (*close)(AVCodecContext *);
    /**
     * Flush buffers.
     * Will be called when seeking
     */
    void (*flush)(AVCodecContext *);
} AVCodec;

int av_codec_get_max_lowres(const AVCodec *codec);

struct MpegEncContext;

/**
 * AVHWAccel.
 */
typedef struct AVHWAccel {
    /**
     * Name of the hardware accelerated codec.
     * The name is globally unique among encoders and among decoders (but an
     * encoder and a decoder can share the same name).
     */
    const char *name;

    /**
     * Type of codec implemented by the hardware accelerator.
     *
     * See AVMEDIA_TYPE_xxx
     */
    enum AVMediaType type;

    /**
     * Codec implemented by the hardware accelerator.
     *
     * See AV_CODEC_ID_xxx
     */
    enum AVCodecID id;

    /**
     * Supported pixel format.
     *
     * Only hardware accelerated formats are supported here.
     */
    enum AVPixelFormat pix_fmt;

    /**
     * Hardware accelerated codec capabilities.
     * see FF_HWACCEL_CODEC_CAP_*
     */
    int capabilities;

    struct AVHWAccel *next;

    /**
     * Called at the beginning of each frame or field picture.
     *
     * Meaningful frame information (codec specific) is guaranteed to
     * be parsed at this point. This function is mandatory.
     *
     * Note that buf can be NULL along with buf_size set to 0.
     * Otherwise, this means the whole frame is available at this point.
     *
     * @param avctx the codec context
     * @param buf the frame data buffer base
     * @param buf_size the size of the frame in bytes
     * @return zero if successful, a negative value otherwise
     */
    int (*start_frame)(AVCodecContext *avctx, const uint8_t *buf, uint32_t buf_size);

    /**
     * Callback for each slice.
     *
     * Meaningful slice information (codec specific) is guaranteed to
     * be parsed at this point. This function is mandatory.
     * The only exception is XvMC, that works on MB level.
     *
     * @param avctx the codec context
     * @param buf the slice data buffer base
     * @param buf_size the size of the slice in bytes
     * @return zero if successful, a negative value otherwise
     */
    int (*decode_slice)(AVCodecContext *avctx, const uint8_t *buf, uint32_t buf_size);

    /**
     * Called at the end of each frame or field picture.
     *
     * The whole picture is parsed at this point and can now be sent
     * to the hardware accelerator. This function is mandatory.
     *
     * @param avctx the codec context
     * @return zero if successful, a negative value otherwise
     */
    int (*end_frame)(AVCodecContext *avctx);

    /**
     * Size of HW accelerator private data.
     *
     * Private data is allocated with av_mallocz() before
     * AVCodecContext.get_buffer() and deallocated after
     * AVCodecContext.release_buffer().
     */
    int priv_data_size;

    /**
     * Called for every Macroblock in a slice.
     *
     * XvMC uses it to replace the ff_MPV_decode_mb().
     * Instead of decoding to raw picture, MB parameters are
     * stored in an array provided by the video driver.
     *
     * @param s the mpeg context
     */
    void (*decode_mb)(struct MpegEncContext *s);
} AVHWAccel;

/**
 * @defgroup lavc_picture AVPicture
 *
 * Functions for working with AVPicture
 * @{
 */

/**
 * Picture data structure.
 *
 * Up to four components can be stored into it, the last component is
 * alpha.
 */
typedef struct AVPicture {
    uint8_t *data[AV_NUM_DATA_POINTERS];    ///< pointers to the image data planes
    int linesize[AV_NUM_DATA_POINTERS];     ///< number of bytes per line
} AVPicture;

/**
 * @}
 */

enum AVSubtitleType {
    SUBTITLE_NONE,

    SUBTITLE_BITMAP,                ///< A bitmap, pict will be set

    /**
     * Plain text, the text field must be set by the decoder and is
     * authoritative. ass and pict fields may contain approximations.
     */
    SUBTITLE_TEXT,

    /**
     * Formatted text, the ass field must be set by the decoder and is
     * authoritative. pict and text fields may contain approximations.
     */
    SUBTITLE_ASS,
};

#define AV_SUBTITLE_FLAG_FORCED 0x00000001

typedef struct AVSubtitleRect {
    int x;         ///< top left corner  of pict, undefined when pict is not set
    int y;         ///< top left corner  of pict, undefined when pict is not set
    int w;         ///< width            of pict, undefined when pict is not set
    int h;         ///< height           of pict, undefined when pict is not set
    int nb_colors; ///< number of colors in pict, undefined when pict is not set

    /**
     * data+linesize for the bitmap of this subtitle.
     * can be set for text/ass as well once they where rendered
     */
    AVPicture pict;
    enum AVSubtitleType type;

    char *text;                     ///< 0 terminated plain UTF-8 text

    /**
     * 0 terminated ASS/SSA compatible event line.
     * The presentation of this is unaffected by the other values in this
     * struct.
     */
    char *ass;

    int flags;
} AVSubtitleRect;

typedef struct AVSubtitle {
    uint16_t format; /* 0 = graphics */
    uint32_t start_display_time; /* relative to packet pts, in ms */
    uint32_t end_display_time; /* relative to packet pts, in ms */
    unsigned num_rects;
    AVSubtitleRect **rects;
    int64_t pts;    ///< Same as packet pts, in AV_TIME_BASE
} AVSubtitle;

/**
 * If c is NULL, returns the first registered codec,
 * if c is non-NULL, returns the next registered codec after c,
 * or NULL if c is the last one.
 */
AVCodec *av_codec_next(const AVCodec *c);

/**
 * Return the LIBAVCODEC_VERSION_INT constant.
 */
unsigned avcodec_version(void);

/**
 * Return the libavcodec build-time configuration.
 */
const char *avcodec_configuration(void);

/**
 * Return the libavcodec license.
 */
const char *avcodec_license(void);

/**
 * Register the codec codec and initialize libavcodec.
 *
 * @warning either this function or avcodec_register_all() must be called
 * before any other libavcodec functions.
 *
 * @see avcodec_register_all()
 */
void avcodec_register(AVCodec *codec);

/**
 * Register all the codecs, parsers and bitstream filters which were enabled at
 * configuration time. If you do not call this function you can select exactly
 * which formats you want to support, by using the individual registration
 * functions.
 *
 * @see avcodec_register
 * @see av_register_codec_parser
 * @see av_register_bitstream_filter
 */
void avcodec_register_all(void);

/**
 * Allocate an AVCodecContext and set its fields to default values.  The
 * resulting struct can be deallocated by calling avcodec_close() on it followed
 * by av_free().
 *
 * @param codec if non-NULL, allocate private data and initialize defaults
 *              for the given codec. It is illegal to then call avcodec_open2()
 *              with a different codec.
 *              If NULL, then the codec-specific defaults won't be initialized,
 *              which may result in suboptimal default settings (this is
 *              important mainly for encoders, e.g. libx264).
 *
 * @return An AVCodecContext filled with default values or NULL on failure.
 * @see avcodec_get_context_defaults
 */
AVCodecContext *avcodec_alloc_context3(const AVCodec *codec);

/**
 * Set the fields of the given AVCodecContext to default values corresponding
 * to the given codec (defaults may be codec-dependent).
 *
 * Do not call this function if a non-NULL codec has been passed
 * to avcodec_alloc_context3() that allocated this AVCodecContext.
 * If codec is non-NULL, it is illegal to call avcodec_open2() with a
 * different codec on this AVCodecContext.
 */
int avcodec_get_context_defaults3(AVCodecContext *s, const AVCodec *codec);

/**
 * Get the AVClass for AVCodecContext. It can be used in combination with
 * AV_OPT_SEARCH_FAKE_OBJ for examining options.
 *
 * @see av_opt_find().
 */
const AVClass *avcodec_get_class(void);

/**
 * Get the AVClass for AVFrame. It can be used in combination with
 * AV_OPT_SEARCH_FAKE_OBJ for examining options.
 *
 * @see av_opt_find().
 */
const AVClass *avcodec_get_frame_class(void);

/**
 * Get the AVClass for AVSubtitleRect. It can be used in combination with
 * AV_OPT_SEARCH_FAKE_OBJ for examining options.
 *
 * @see av_opt_find().
 */
const AVClass *avcodec_get_subtitle_rect_class(void);

/**
 * Copy the settings of the source AVCodecContext into the destination
 * AVCodecContext. The resulting destination codec context will be
 * unopened, i.e. you are required to call avcodec_open2() before you
 * can use this AVCodecContext to decode/encode video/audio data.
 *
 * @param dest target codec context, should be initialized with
 *             avcodec_alloc_context3(NULL), but otherwise uninitialized
 * @param src source codec context
 * @return AVERROR() on error (e.g. memory allocation error), 0 on success
 */
int avcodec_copy_context(AVCodecContext *dest, const AVCodecContext *src);

#if FF_API_AVFRAME_LAVC
/**
 * @deprecated use av_frame_alloc()
 */
attribute_deprecated
AVFrame *avcodec_alloc_frame(void);

/**
 * Set the fields of the given AVFrame to default values.
 *
 * @param frame The AVFrame of which the fields should be set to default values.
 *
 * @deprecated use av_frame_unref()
 */
attribute_deprecated
void avcodec_get_frame_defaults(AVFrame *frame);

/**
 * Free the frame and any dynamically allocated objects in it,
 * e.g. extended_data.
 *
 * @param frame frame to be freed. The pointer will be set to NULL.
 *
 * @warning this function does NOT free the data buffers themselves
 * (it does not know how, since they might have been allocated with
 *  a custom get_buffer()).
 *
 * @deprecated use av_frame_free()
 */
attribute_deprecated
void avcodec_free_frame(AVFrame **frame);
#endif

/**
 * Initialize the AVCodecContext to use the given AVCodec. Prior to using this
 * function the context has to be allocated with avcodec_alloc_context3().
 *
 * The functions avcodec_find_decoder_by_name(), avcodec_find_encoder_by_name(),
 * avcodec_find_decoder() and avcodec_find_encoder() provide an easy way for
 * retrieving a codec.
 *
 * @warning This function is not thread safe!
 *
 * @code
 * avcodec_register_all();
 * av_dict_set(&opts, "b", "2.5M", 0);
 * codec = avcodec_find_decoder(AV_CODEC_ID_H264);
 * if (!codec)
 *     exit(1);
 *
 * context = avcodec_alloc_context3(codec);
 *
 * if (avcodec_open2(context, codec, opts) < 0)
 *     exit(1);
 * @endcode
 *
 * @param avctx The context to initialize.
 * @param codec The codec to open this context for. If a non-NULL codec has been
 *              previously passed to avcodec_alloc_context3() or
 *              avcodec_get_context_defaults3() for this context, then this
 *              parameter MUST be either NULL or equal to the previously passed
 *              codec.
 * @param options A dictionary filled with AVCodecContext and codec-private options.
 *                On return this object will be filled with options that were not found.
 *
 * @return zero on success, a negative value on error
 * @see avcodec_alloc_context3(), avcodec_find_decoder(), avcodec_find_encoder(),
 *      av_dict_set(), av_opt_find().
 */
int avcodec_open2(AVCodecContext *avctx, const AVCodec *codec, AVDictionary **options);

/**
 * Close a given AVCodecContext and free all the data associated with it
 * (but not the AVCodecContext itself).
 *
 * Calling this function on an AVCodecContext that hasn't been opened will free
 * the codec-specific data allocated in avcodec_alloc_context3() /
 * avcodec_get_context_defaults3() with a non-NULL codec. Subsequent calls will
 * do nothing.
 */
int avcodec_close(AVCodecContext *avctx);

/**
 * Free all allocated data in the given subtitle struct.
 *
 * @param sub AVSubtitle to free.
 */
void avsubtitle_free(AVSubtitle *sub);

/**
 * @}
 */

/**
 * @addtogroup lavc_packet
 * @{
 */

#if FF_API_DESTRUCT_PACKET
/**
 * Default packet destructor.
 * @deprecated use the AVBuffer API instead
 */
attribute_deprecated
void av_destruct_packet(AVPacket *pkt);
#endif

/**
 * Initialize optional fields of a packet with default values.
 *
 * Note, this does not touch the data and size members, which have to be
 * initialized separately.
 *
 * @param pkt packet
 */
void av_init_packet(AVPacket *pkt);

/**
 * Allocate the payload of a packet and initialize its fields with
 * default values.
 *
 * @param pkt packet
 * @param size wanted payload size
 * @return 0 if OK, AVERROR_xxx otherwise
 */
int av_new_packet(AVPacket *pkt, int size);

/**
 * Reduce packet size, correctly zeroing padding
 *
 * @param pkt packet
 * @param size new size
 */
void av_shrink_packet(AVPacket *pkt, int size);

/**
 * Increase packet size, correctly zeroing padding
 *
 * @param pkt packet
 * @param grow_by number of bytes by which to increase the size of the packet
 */
int av_grow_packet(AVPacket *pkt, int grow_by);

/**
 * Initialize a reference-counted packet from av_malloc()ed data.
 *
 * @param pkt packet to be initialized. This function will set the data, size,
 *        buf and destruct fields, all others are left untouched.
 * @param data Data allocated by av_malloc() to be used as packet data. If this
 *        function returns successfully, the data is owned by the underlying AVBuffer.
 *        The caller may not access the data through other means.
 * @param size size of data in bytes, without the padding. I.e. the full buffer
 *        size is assumed to be size + FF_INPUT_BUFFER_PADDING_SIZE.
 *
 * @return 0 on success, a negative AVERROR on error
 */
int av_packet_from_data(AVPacket *pkt, uint8_t *data, int size);

/**
 * @warning This is a hack - the packet memory allocation stuff is broken. The
 * packet is allocated if it was not really allocated.
 */
int av_dup_packet(AVPacket *pkt);

/**
 * Copy packet, including contents
 *
 * @return 0 on success, negative AVERROR on fail
 */
int av_copy_packet(AVPacket *dst, AVPacket *src);

/**
 * Copy packet side data
 *
 * @return 0 on success, negative AVERROR on fail
 */
int av_copy_packet_side_data(AVPacket *dst, AVPacket *src);

/**
 * Free a packet.
 *
 * @param pkt packet to free
 */
void av_free_packet(AVPacket *pkt);

/**
 * Allocate new information of a packet.
 *
 * @param pkt packet
 * @param type side information type
 * @param size side information size
 * @return pointer to fresh allocated data or NULL otherwise
 */
uint8_t* av_packet_new_side_data(AVPacket *pkt, enum AVPacketSideDataType type,
                                 int size);

/**
 * Shrink the already allocated side data buffer
 *
 * @param pkt packet
 * @param type side information type
 * @param size new side information size
 * @return 0 on success, < 0 on failure
 */
int av_packet_shrink_side_data(AVPacket *pkt, enum AVPacketSideDataType type,
                               int size);

/**
 * Get side information from packet.
 *
 * @param pkt packet
 * @param type desired side information type
 * @param size pointer for side information size to store (optional)
 * @return pointer to data if present or NULL otherwise
 */
uint8_t* av_packet_get_side_data(AVPacket *pkt, enum AVPacketSideDataType type,
                                 int *size);

int av_packet_merge_side_data(AVPacket *pkt);

int av_packet_split_side_data(AVPacket *pkt);

/**
 * Pack a dictionary for use in side_data.
 *
 * @param dict The dictionary to pack.
 * @param size pointer to store the size of the returned data
 * @return pointer to data if successful, NULL otherwise
 */
uint8_t *av_packet_pack_dictionary(AVDictionary *dict, int *size);
/**
 * Unpack a dictionary from side_data.
 *
 * @param data data from side_data
 * @param size size of the data
 * @param dict the metadata storage dictionary
 * @return 0 on success, < 0 on failure
 */
int av_packet_unpack_dictionary(const uint8_t *data, int size, AVDictionary **dict);


/**
 * Convenience function to free all the side data stored.
 * All the other fields stay untouched.
 *
 * @param pkt packet
 */
void av_packet_free_side_data(AVPacket *pkt);

/**
 * Setup a new reference to the data described by a given packet
 *
 * If src is reference-counted, setup dst as a new reference to the
 * buffer in src. Otherwise allocate a new buffer in dst and copy the
 * data from src into it.
 *
 * All the other fields are copied from src.
 *
 * @see av_packet_unref
 *
 * @param dst Destination packet
 * @param src Source packet
 *
 * @return 0 on success, a negative AVERROR on error.
 */
int av_packet_ref(AVPacket *dst, AVPacket *src);

/**
 * Wipe the packet.
 *
 * Unreference the buffer referenced by the packet and reset the
 * remaining packet fields to their default values.
 *
 * @param pkt The packet to be unreferenced.
 */
void av_packet_unref(AVPacket *pkt);

/**
 * Move every field in src to dst and reset src.
 *
 * @see av_packet_unref
 *
 * @param src Source packet, will be reset
 * @param dst Destination packet
 */
void av_packet_move_ref(AVPacket *dst, AVPacket *src);

/**
 * Copy only "properties" fields from src to dst.
 *
 * Properties for the purpose of this function are all the fields
 * beside those related to the packet data (buf, data, size)
 *
 * @param dst Destination packet
 * @param src Source packet
 *
 * @return 0 on success AVERROR on failure.
 *
 */
int av_packet_copy_props(AVPacket *dst, const AVPacket *src);

/**
 * @}
 */

/**
 * @addtogroup lavc_decoding
 * @{
 */

/**
 * Find a registered decoder with a matching codec ID.
 *
 * @param id AVCodecID of the requested decoder
 * @return A decoder if one was found, NULL otherwise.
 */
AVCodec *avcodec_find_decoder(enum AVCodecID id);

/**
 * Find a registered decoder with the specified name.
 *
 * @param name name of the requested decoder
 * @return A decoder if one was found, NULL otherwise.
 */
AVCodec *avcodec_find_decoder_by_name(const char *name);

#if FF_API_GET_BUFFER
attribute_deprecated int avcodec_default_get_buffer(AVCodecContext *s, AVFrame *pic);
attribute_deprecated void avcodec_default_release_buffer(AVCodecContext *s, AVFrame *pic);
attribute_deprecated int avcodec_default_reget_buffer(AVCodecContext *s, AVFrame *pic);
#endif

/**
 * The default callback for AVCodecContext.get_buffer2(). It is made public so
 * it can be called by custom get_buffer2() implementations for decoders without
 * CODEC_CAP_DR1 set.
 */
int avcodec_default_get_buffer2(AVCodecContext *s, AVFrame *frame, int flags);

#if FF_API_EMU_EDGE
/**
 * Return the amount of padding in pixels which the get_buffer callback must
 * provide around the edge of the image for codecs which do not have the
 * CODEC_FLAG_EMU_EDGE flag.
 *
 * @return Required padding in pixels.
 *
 * @deprecated CODEC_FLAG_EMU_EDGE is deprecated, so this function is no longer
 * needed
 */
attribute_deprecated
unsigned avcodec_get_edge_width(void);
#endif

/**
 * Modify width and height values so that they will result in a memory
 * buffer that is acceptable for the codec if you do not use any horizontal
 * padding.
 *
 * May only be used if a codec with CODEC_CAP_DR1 has been opened.
 */
void avcodec_align_dimensions(AVCodecContext *s, int *width, int *height);

/**
 * Modify width and height values so that they will result in a memory
 * buffer that is acceptable for the codec if you also ensure that all
 * line sizes are a multiple of the respective linesize_align[i].
 *
 * May only be used if a codec with CODEC_CAP_DR1 has been opened.
 */
void avcodec_align_dimensions2(AVCodecContext *s, int *width, int *height,
                               int linesize_align[AV_NUM_DATA_POINTERS]);

/**
 * Converts AVChromaLocation to swscale x/y chroma position.
 *
 * The positions represent the chroma (0,0) position in a coordinates system
 * with luma (0,0) representing the origin and luma(1,1) representing 256,256
 *
 * @param xpos  horizontal chroma sample position
 * @param ypos  vertical   chroma sample position
 */
int avcodec_enum_to_chroma_pos(int *xpos, int *ypos, enum AVChromaLocation pos);

/**
 * Converts swscale x/y chroma position to AVChromaLocation.
 *
 * The positions represent the chroma (0,0) position in a coordinates system
 * with luma (0,0) representing the origin and luma(1,1) representing 256,256
 *
 * @param xpos  horizontal chroma sample position
 * @param ypos  vertical   chroma sample position
 */
enum AVChromaLocation avcodec_chroma_pos_to_enum(int xpos, int ypos);

#if FF_API_OLD_DECODE_AUDIO
/**
 * Wrapper function which calls avcodec_decode_audio4.
 *
 * @deprecated Use avcodec_decode_audio4 instead.
 *
 * Decode the audio frame of size avpkt->size from avpkt->data into samples.
 * Some decoders may support multiple frames in a single AVPacket, such
 * decoders would then just decode the first frame. In this case,
 * avcodec_decode_audio3 has to be called again with an AVPacket that contains
 * the remaining data in order to decode the second frame etc.
 * If no frame
 * could be outputted, frame_size_ptr is zero. Otherwise, it is the
 * decompressed frame size in bytes.
 *
 * @warning You must set frame_size_ptr to the allocated size of the
 * output buffer before calling avcodec_decode_audio3().
 *
 * @warning The input buffer must be FF_INPUT_BUFFER_PADDING_SIZE larger than
 * the actual read bytes because some optimized bitstream readers read 32 or 64
 * bits at once and could read over the end.
 *
 * @warning The end of the input buffer avpkt->data should be set to 0 to ensure that
 * no overreading happens for damaged MPEG streams.
 *
 * @warning You must not provide a custom get_buffer() when using
 * avcodec_decode_audio3().  Doing so will override it with
 * avcodec_default_get_buffer.  Use avcodec_decode_audio4() instead,
 * which does allow the application to provide a custom get_buffer().
 *
 * @note You might have to align the input buffer avpkt->data and output buffer
 * samples. The alignment requirements depend on the CPU: On some CPUs it isn't
 * necessary at all, on others it won't work at all if not aligned and on others
 * it will work but it will have an impact on performance.
 *
 * In practice, avpkt->data should have 4 byte alignment at minimum and
 * samples should be 16 byte aligned unless the CPU doesn't need it
 * (AltiVec and SSE do).
 *
 * @note Codecs which have the CODEC_CAP_DELAY capability set have a delay
 * between input and output, these need to be fed with avpkt->data=NULL,
 * avpkt->size=0 at the end to return the remaining frames.
 *
 * @param avctx the codec context
 * @param[out] samples the output buffer, sample type in avctx->sample_fmt
 *                     If the sample format is planar, each channel plane will
 *                     be the same size, with no padding between channels.
 * @param[in,out] frame_size_ptr the output buffer size in bytes
 * @param[in] avpkt The input AVPacket containing the input buffer.
 *            You can create such packet with av_init_packet() and by then setting
 *            data and size, some decoders might in addition need other fields.
 *            All decoders are designed to use the least fields possible though.
 * @return On error a negative value is returned, otherwise the number of bytes
 * used or zero if no frame data was decompressed (used) from the input AVPacket.
 */
attribute_deprecated int avcodec_decode_audio3(AVCodecContext *avctx, int16_t *samples,
                         int *frame_size_ptr,
                         AVPacket *avpkt);
#endif

/**
 * Decode the audio frame of size avpkt->size from avpkt->data into frame.
 *
 * Some decoders may support multiple frames in a single AVPacket. Such
 * decoders would then just decode the first frame and the return value would be
 * less than the packet size. In this case, avcodec_decode_audio4 has to be
 * called again with an AVPacket containing the remaining data in order to
 * decode the second frame, etc...  Even if no frames are returned, the packet
 * needs to be fed to the decoder with remaining data until it is completely
 * consumed or an error occurs.
 *
 * Some decoders (those marked with CODEC_CAP_DELAY) have a delay between input
 * and output. This means that for some packets they will not immediately
 * produce decoded output and need to be flushed at the end of decoding to get
 * all the decoded data. Flushing is done by calling this function with packets
 * with avpkt->data set to NULL and avpkt->size set to 0 until it stops
 * returning samples. It is safe to flush even those decoders that are not
 * marked with CODEC_CAP_DELAY, then no samples will be returned.
 *
 * @warning The input buffer, avpkt->data must be FF_INPUT_BUFFER_PADDING_SIZE
 *          larger than the actual read bytes because some optimized bitstream
 *          readers read 32 or 64 bits at once and could read over the end.
 *
 * @param      avctx the codec context
 * @param[out] frame The AVFrame in which to store decoded audio samples.
 *                   The decoder will allocate a buffer for the decoded frame by
 *                   calling the AVCodecContext.get_buffer2() callback.
 *                   When AVCodecContext.refcounted_frames is set to 1, the frame is
 *                   reference counted and the returned reference belongs to the
 *                   caller. The caller must release the frame using av_frame_unref()
 *                   when the frame is no longer needed. The caller may safely write
 *                   to the frame if av_frame_is_writable() returns 1.
 *                   When AVCodecContext.refcounted_frames is set to 0, the returned
 *                   reference belongs to the decoder and is valid only until the
 *                   next call to this function or until closing or flushing the
 *                   decoder. The caller may not write to it.
 * @param[out] got_frame_ptr Zero if no frame could be decoded, otherwise it is
 *                           non-zero. Note that this field being set to zero
 *                           does not mean that an error has occurred. For
 *                           decoders with CODEC_CAP_DELAY set, no given decode
 *                           call is guaranteed to produce a frame.
 * @param[in]  avpkt The input AVPacket containing the input buffer.
 *                   At least avpkt->data and avpkt->size should be set. Some
 *                   decoders might also require additional fields to be set.
 * @return A negative error code is returned if an error occurred during
 *         decoding, otherwise the number of bytes consumed from the input
 *         AVPacket is returned.
 */
int avcodec_decode_audio4(AVCodecContext *avctx, AVFrame *frame,
                          int *got_frame_ptr, const AVPacket *avpkt);

/**
 * Decode the video frame of size avpkt->size from avpkt->data into picture.
 * Some decoders may support multiple frames in a single AVPacket, such
 * decoders would then just decode the first frame.
 *
 * @warning The input buffer must be FF_INPUT_BUFFER_PADDING_SIZE larger than
 * the actual read bytes because some optimized bitstream readers read 32 or 64
 * bits at once and could read over the end.
 *
 * @warning The end of the input buffer buf should be set to 0 to ensure that
 * no overreading happens for damaged MPEG streams.
 *
 * @note Codecs which have the CODEC_CAP_DELAY capability set have a delay
 * between input and output, these need to be fed with avpkt->data=NULL,
 * avpkt->size=0 at the end to return the remaining frames.
 *
 * @param avctx the codec context
 * @param[out] picture The AVFrame in which the decoded video frame will be stored.
 *             Use av_frame_alloc() to get an AVFrame. The codec will
 *             allocate memory for the actual bitmap by calling the
 *             AVCodecContext.get_buffer2() callback.
 *             When AVCodecContext.refcounted_frames is set to 1, the frame is
 *             reference counted and the returned reference belongs to the
 *             caller. The caller must release the frame using av_frame_unref()
 *             when the frame is no longer needed. The caller may safely write
 *             to the frame if av_frame_is_writable() returns 1.
 *             When AVCodecContext.refcounted_frames is set to 0, the returned
 *             reference belongs to the decoder and is valid only until the
 *             next call to this function or until closing or flushing the
 *             decoder. The caller may not write to it.
 *
 * @param[in] avpkt The input AVPacket containing the input buffer.
 *            You can create such packet with av_init_packet() and by then setting
 *            data and size, some decoders might in addition need other fields like
 *            flags&AV_PKT_FLAG_KEY. All decoders are designed to use the least
 *            fields possible.
 * @param[in,out] got_picture_ptr Zero if no frame could be decompressed, otherwise, it is nonzero.
 * @return On error a negative value is returned, otherwise the number of bytes
 * used or zero if no frame could be decompressed.
 */
int avcodec_decode_video2(AVCodecContext *avctx, AVFrame *picture,
                         int *got_picture_ptr,
                         const AVPacket *avpkt);

/**
 * Decode a subtitle message.
 * Return a negative value on error, otherwise return the number of bytes used.
 * If no subtitle could be decompressed, got_sub_ptr is zero.
 * Otherwise, the subtitle is stored in *sub.
 * Note that CODEC_CAP_DR1 is not available for subtitle codecs. This is for
 * simplicity, because the performance difference is expect to be negligible
 * and reusing a get_buffer written for video codecs would probably perform badly
 * due to a potentially very different allocation pattern.
 *
 * Some decoders (those marked with CODEC_CAP_DELAY) have a delay between input
 * and output. This means that for some packets they will not immediately
 * produce decoded output and need to be flushed at the end of decoding to get
 * all the decoded data. Flushing is done by calling this function with packets
 * with avpkt->data set to NULL and avpkt->size set to 0 until it stops
 * returning subtitles. It is safe to flush even those decoders that are not
 * marked with CODEC_CAP_DELAY, then no subtitles will be returned.
 *
 * @param avctx the codec context
 * @param[out] sub The AVSubtitle in which the decoded subtitle will be stored, must be
                   freed with avsubtitle_free if *got_sub_ptr is set.
 * @param[in,out] got_sub_ptr Zero if no subtitle could be decompressed, otherwise, it is nonzero.
 * @param[in] avpkt The input AVPacket containing the input buffer.
 */
int avcodec_decode_subtitle2(AVCodecContext *avctx, AVSubtitle *sub,
                            int *got_sub_ptr,
                            AVPacket *avpkt);

/**
 * @defgroup lavc_parsing Frame parsing
 * @{
 */

enum AVPictureStructure {
    AV_PICTURE_STRUCTURE_UNKNOWN,      //< unknown
    AV_PICTURE_STRUCTURE_TOP_FIELD,    //< coded as top field
    AV_PICTURE_STRUCTURE_BOTTOM_FIELD, //< coded as bottom field
    AV_PICTURE_STRUCTURE_FRAME,        //< coded as frame
};

typedef struct AVCodecParserContext {
    void *priv_data;
    struct AVCodecParser *parser;
    int64_t frame_offset; /* offset of the current frame */
    int64_t cur_offset; /* current offset
                           (incremented by each av_parser_parse()) */
    int64_t next_frame_offset; /* offset of the next frame */
    /* video info */
    int pict_type; /* XXX: Put it back in AVCodecContext. */
    /**
     * This field is used for proper frame duration computation in lavf.
     * It signals, how much longer the frame duration of the current frame
     * is compared to normal frame duration.
     *
     * frame_duration = (1 + repeat_pict) * time_base
     *
     * It is used by codecs like H.264 to display telecined material.
     */
    int repeat_pict; /* XXX: Put it back in AVCodecContext. */
    int64_t pts;     /* pts of the current frame */
    int64_t dts;     /* dts of the current frame */

    /* private data */
    int64_t last_pts;
    int64_t last_dts;
    int fetch_timestamp;

#define AV_PARSER_PTS_NB 4
    int cur_frame_start_index;
    int64_t cur_frame_offset[AV_PARSER_PTS_NB];
    int64_t cur_frame_pts[AV_PARSER_PTS_NB];
    int64_t cur_frame_dts[AV_PARSER_PTS_NB];

    int flags;
#define PARSER_FLAG_COMPLETE_FRAMES           0x0001
#define PARSER_FLAG_ONCE                      0x0002
/// Set if the parser has a valid file offset
#define PARSER_FLAG_FETCHED_OFFSET            0x0004
#define PARSER_FLAG_USE_CODEC_TS              0x1000

    int64_t offset;      ///< byte offset from starting packet start
    int64_t cur_frame_end[AV_PARSER_PTS_NB];

    /**
     * Set by parser to 1 for key frames and 0 for non-key frames.
     * It is initialized to -1, so if the parser doesn't set this flag,
     * old-style fallback using AV_PICTURE_TYPE_I picture type as key frames
     * will be used.
     */
    int key_frame;

    /**
     * Time difference in stream time base units from the pts of this
     * packet to the point at which the output from the decoder has converged
     * independent from the availability of previous frames. That is, the
     * frames are virtually identical no matter if decoding started from
     * the very first frame or from this keyframe.
     * Is AV_NOPTS_VALUE if unknown.
     * This field is not the display duration of the current frame.
     * This field has no meaning if the packet does not have AV_PKT_FLAG_KEY
     * set.
     *
     * The purpose of this field is to allow seeking in streams that have no
     * keyframes in the conventional sense. It corresponds to the
     * recovery point SEI in H.264 and match_time_delta in NUT. It is also
     * essential for some types of subtitle streams to ensure that all
     * subtitles are correctly displayed after seeking.
     */
    int64_t convergence_duration;

    // Timestamp generation support:
    /**
     * Synchronization point for start of timestamp generation.
     *
     * Set to >0 for sync point, 0 for no sync point and <0 for undefined
     * (default).
     *
     * For example, this corresponds to presence of H.264 buffering period
     * SEI message.
     */
    int dts_sync_point;

    /**
     * Offset of the current timestamp against last timestamp sync point in
     * units of AVCodecContext.time_base.
     *
     * Set to INT_MIN when dts_sync_point unused. Otherwise, it must
     * contain a valid timestamp offset.
     *
     * Note that the timestamp of sync point has usually a nonzero
     * dts_ref_dts_delta, which refers to the previous sync point. Offset of
     * the next frame after timestamp sync point will be usually 1.
     *
     * For example, this corresponds to H.264 cpb_removal_delay.
     */
    int dts_ref_dts_delta;

    /**
     * Presentation delay of current frame in units of AVCodecContext.time_base.
     *
     * Set to INT_MIN when dts_sync_point unused. Otherwise, it must
     * contain valid non-negative timestamp delta (presentation time of a frame
     * must not lie in the past).
     *
     * This delay represents the difference between decoding and presentation
     * time of the frame.
     *
     * For example, this corresponds to H.264 dpb_output_delay.
     */
    int pts_dts_delta;

    /**
     * Position of the packet in file.
     *
     * Analogous to cur_frame_pts/dts
     */
    int64_t cur_frame_pos[AV_PARSER_PTS_NB];

    /**
     * Byte position of currently parsed frame in stream.
     */
    int64_t pos;

    /**
     * Previous frame byte position.
     */
    int64_t last_pos;

    /**
     * Duration of the current frame.
     * For audio, this is in units of 1 / AVCodecContext.sample_rate.
     * For all other types, this is in units of AVCodecContext.time_base.
     */
    int duration;

    enum AVFieldOrder field_order;

    /**
     * Indicate whether a picture is coded as a frame, top field or bottom field.
     *
     * For example, H.264 field_pic_flag equal to 0 corresponds to
     * AV_PICTURE_STRUCTURE_FRAME. An H.264 picture with field_pic_flag
     * equal to 1 and bottom_field_flag equal to 0 corresponds to
     * AV_PICTURE_STRUCTURE_TOP_FIELD.
     */
    enum AVPictureStructure picture_structure;

    /**
     * Picture number incremented in presentation or output order.
     * This field may be reinitialized at the first picture of a new sequence.
     *
     * For example, this corresponds to H.264 PicOrderCnt.
     */
    int output_picture_number;
} AVCodecParserContext;

typedef struct AVCodecParser {
    int codec_ids[5]; /* several codec IDs are permitted */
    int priv_data_size;
    int (*parser_init)(AVCodecParserContext *s);
    int (*parser_parse)(AVCodecParserContext *s,
                        AVCodecContext *avctx,
                        const uint8_t **poutbuf, int *poutbuf_size,
                        const uint8_t *buf, int buf_size);
    void (*parser_close)(AVCodecParserContext *s);
    int (*split)(AVCodecContext *avctx, const uint8_t *buf, int buf_size);
    struct AVCodecParser *next;
} AVCodecParser;

AVCodecParser *av_parser_next(AVCodecParser *c);

void av_register_codec_parser(AVCodecParser *parser);
AVCodecParserContext *av_parser_init(int codec_id);

/**
 * Parse a packet.
 *
 * @param s             parser context.
 * @param avctx         codec context.
 * @param poutbuf       set to pointer to parsed buffer or NULL if not yet finished.
 * @param poutbuf_size  set to size of parsed buffer or zero if not yet finished.
 * @param buf           input buffer.
 * @param buf_size      input length, to signal EOF, this should be 0 (so that the last frame can be output).
 * @param pts           input presentation timestamp.
 * @param dts           input decoding timestamp.
 * @param pos           input byte position in stream.
 * @return the number of bytes of the input bitstream used.
 *
 * Example:
 * @code
 *   while(in_len){
 *       len = av_parser_parse2(myparser, AVCodecContext, &data, &size,
 *                                        in_data, in_len,
 *                                        pts, dts, pos);
 *       in_data += len;
 *       in_len  -= len;
 *
 *       if(size)
 *          decode_frame(data, size);
 *   }
 * @endcode
 */
int av_parser_parse2(AVCodecParserContext *s,
                     AVCodecContext *avctx,
                     uint8_t **poutbuf, int *poutbuf_size,
                     const uint8_t *buf, int buf_size,
                     int64_t pts, int64_t dts,
                     int64_t pos);

/**
 * @return 0 if the output buffer is a subset of the input, 1 if it is allocated and must be freed
 * @deprecated use AVBitStreamFilter
 */
int av_parser_change(AVCodecParserContext *s,
                     AVCodecContext *avctx,
                     uint8_t **poutbuf, int *poutbuf_size,
                     const uint8_t *buf, int buf_size, int keyframe);
void av_parser_close(AVCodecParserContext *s);

/**
 * @}
 * @}
 */

/**
 * @addtogroup lavc_encoding
 * @{
 */

/**
 * Find a registered encoder with a matching codec ID.
 *
 * @param id AVCodecID of the requested encoder
 * @return An encoder if one was found, NULL otherwise.
 */
AVCodec *avcodec_find_encoder(enum AVCodecID id);

/**
 * Find a registered encoder with the specified name.
 *
 * @param name name of the requested encoder
 * @return An encoder if one was found, NULL otherwise.
 */
AVCodec *avcodec_find_encoder_by_name(const char *name);

#if FF_API_OLD_ENCODE_AUDIO
/**
 * Encode an audio frame from samples into buf.
 *
 * @deprecated Use avcodec_encode_audio2 instead.
 *
 * @note The output buffer should be at least FF_MIN_BUFFER_SIZE bytes large.
 * However, for codecs with avctx->frame_size equal to 0 (e.g. PCM) the user
 * will know how much space is needed because it depends on the value passed
 * in buf_size as described below. In that case a lower value can be used.
 *
 * @param avctx the codec context
 * @param[out] buf the output buffer
 * @param[in] buf_size the output buffer size
 * @param[in] samples the input buffer containing the samples
 * The number of samples read from this buffer is frame_size*channels,
 * both of which are defined in avctx.
 * For codecs which have avctx->frame_size equal to 0 (e.g. PCM) the number of
 * samples read from samples is equal to:
 * buf_size * 8 / (avctx->channels * av_get_bits_per_sample(avctx->codec_id))
 * This also implies that av_get_bits_per_sample() must not return 0 for these
 * codecs.
 * @return On error a negative value is returned, on success zero or the number
 * of bytes used to encode the data read from the input buffer.
 */
int attribute_deprecated avcodec_encode_audio(AVCodecContext *avctx,
                                              uint8_t *buf, int buf_size,
                                              const short *samples);
#endif

/**
 * Encode a frame of audio.
 *
 * Takes input samples from frame and writes the next output packet, if
 * available, to avpkt. The output packet does not necessarily contain data for
 * the most recent frame, as encoders can delay, split, and combine input frames
 * internally as needed.
 *
 * @param avctx     codec context
 * @param avpkt     output AVPacket.
 *                  The user can supply an output buffer by setting
 *                  avpkt->data and avpkt->size prior to calling the
 *                  function, but if the size of the user-provided data is not
 *                  large enough, encoding will fail. If avpkt->data and
 *                  avpkt->size are set, avpkt->destruct must also be set. All
 *                  other AVPacket fields will be reset by the encoder using
 *                  av_init_packet(). If avpkt->data is NULL, the encoder will
 *                  allocate it. The encoder will set avpkt->size to the size
 *                  of the output packet.
 *
 *                  If this function fails or produces no output, avpkt will be
 *                  freed using av_free_packet() (i.e. avpkt->destruct will be
 *                  called to free the user supplied buffer).
 * @param[in] frame AVFrame containing the raw audio data to be encoded.
 *                  May be NULL when flushing an encoder that has the
 *                  CODEC_CAP_DELAY capability set.
 *                  If CODEC_CAP_VARIABLE_FRAME_SIZE is set, then each frame
 *                  can have any number of samples.
 *                  If it is not set, frame->nb_samples must be equal to
 *                  avctx->frame_size for all frames except the last.
 *                  The final frame may be smaller than avctx->frame_size.
 * @param[out] got_packet_ptr This field is set to 1 by libavcodec if the
 *                            output packet is non-empty, and to 0 if it is
 *                            empty. If the function returns an error, the
 *                            packet can be assumed to be invalid, and the
 *                            value of got_packet_ptr is undefined and should
 *                            not be used.
 * @return          0 on success, negative error code on failure
 */
int avcodec_encode_audio2(AVCodecContext *avctx, AVPacket *avpkt,
                          const AVFrame *frame, int *got_packet_ptr);

#if FF_API_OLD_ENCODE_VIDEO
/**
 * @deprecated use avcodec_encode_video2() instead.
 *
 * Encode a video frame from pict into buf.
 * The input picture should be
 * stored using a specific format, namely avctx.pix_fmt.
 *
 * @param avctx the codec context
 * @param[out] buf the output buffer for the bitstream of encoded frame
 * @param[in] buf_size the size of the output buffer in bytes
 * @param[in] pict the input picture to encode
 * @return On error a negative value is returned, on success zero or the number
 * of bytes used from the output buffer.
 */
attribute_deprecated
int avcodec_encode_video(AVCodecContext *avctx, uint8_t *buf, int buf_size,
                         const AVFrame *pict);
#endif

/**
 * Encode a frame of video.
 *
 * Takes input raw video data from frame and writes the next output packet, if
 * available, to avpkt. The output packet does not necessarily contain data for
 * the most recent frame, as encoders can delay and reorder input frames
 * internally as needed.
 *
 * @param avctx     codec context
 * @param avpkt     output AVPacket.
 *                  The user can supply an output buffer by setting
 *                  avpkt->data and avpkt->size prior to calling the
 *                  function, but if the size of the user-provided data is not
 *                  large enough, encoding will fail. All other AVPacket fields
 *                  will be reset by the encoder using av_init_packet(). If
 *                  avpkt->data is NULL, the encoder will allocate it.
 *                  The encoder will set avpkt->size to the size of the
 *                  output packet. The returned data (if any) belongs to the
 *                  caller, he is responsible for freeing it.
 *
 *                  If this function fails or produces no output, avpkt will be
 *                  freed using av_free_packet() (i.e. avpkt->destruct will be
 *                  called to free the user supplied buffer).
 * @param[in] frame AVFrame containing the raw video data to be encoded.
 *                  May be NULL when flushing an encoder that has the
 *                  CODEC_CAP_DELAY capability set.
 * @param[out] got_packet_ptr This field is set to 1 by libavcodec if the
 *                            output packet is non-empty, and to 0 if it is
 *                            empty. If the function returns an error, the
 *                            packet can be assumed to be invalid, and the
 *                            value of got_packet_ptr is undefined and should
 *                            not be used.
 * @return          0 on success, negative error code on failure
 */
int avcodec_encode_video2(AVCodecContext *avctx, AVPacket *avpkt,
                          const AVFrame *frame, int *got_packet_ptr);

int avcodec_encode_subtitle(AVCodecContext *avctx, uint8_t *buf, int buf_size,
                            const AVSubtitle *sub);


/**
 * @}
 */

#if FF_API_AVCODEC_RESAMPLE
/**
 * @defgroup lavc_resample Audio resampling
 * @ingroup libavc
 * @deprecated use libswresample instead
 *
 * @{
 */
struct ReSampleContext;
struct AVResampleContext;

typedef struct ReSampleContext ReSampleContext;

/**
 *  Initialize audio resampling context.
 *
 * @param output_channels  number of output channels
 * @param input_channels   number of input channels
 * @param output_rate      output sample rate
 * @param input_rate       input sample rate
 * @param sample_fmt_out   requested output sample format
 * @param sample_fmt_in    input sample format
 * @param filter_length    length of each FIR filter in the filterbank relative to the cutoff frequency
 * @param log2_phase_count log2 of the number of entries in the polyphase filterbank
 * @param linear           if 1 then the used FIR filter will be linearly interpolated
                           between the 2 closest, if 0 the closest will be used
 * @param cutoff           cutoff frequency, 1.0 corresponds to half the output sampling rate
 * @return allocated ReSampleContext, NULL if error occurred
 */
attribute_deprecated
ReSampleContext *av_audio_resample_init(int output_channels, int input_channels,
                                        int output_rate, int input_rate,
                                        enum AVSampleFormat sample_fmt_out,
                                        enum AVSampleFormat sample_fmt_in,
                                        int filter_length, int log2_phase_count,
                                        int linear, double cutoff);

attribute_deprecated
int audio_resample(ReSampleContext *s, short *output, short *input, int nb_samples);

/**
 * Free resample context.
 *
 * @param s a non-NULL pointer to a resample context previously
 *          created with av_audio_resample_init()
 */
attribute_deprecated
void audio_resample_close(ReSampleContext *s);


/**
 * Initialize an audio resampler.
 * Note, if either rate is not an integer then simply scale both rates up so they are.
 * @param filter_length length of each FIR filter in the filterbank relative to the cutoff freq
 * @param log2_phase_count log2 of the number of entries in the polyphase filterbank
 * @param linear If 1 then the used FIR filter will be linearly interpolated
                 between the 2 closest, if 0 the closest will be used
 * @param cutoff cutoff frequency, 1.0 corresponds to half the output sampling rate
 */
attribute_deprecated
struct AVResampleContext *av_resample_init(int out_rate, int in_rate, int filter_length, int log2_phase_count, int linear, double cutoff);

/**
 * Resample an array of samples using a previously configured context.
 * @param src an array of unconsumed samples
 * @param consumed the number of samples of src which have been consumed are returned here
 * @param src_size the number of unconsumed samples available
 * @param dst_size the amount of space in samples available in dst
 * @param update_ctx If this is 0 then the context will not be modified, that way several channels can be resampled with the same context.
 * @return the number of samples written in dst or -1 if an error occurred
 */
attribute_deprecated
int av_resample(struct AVResampleContext *c, short *dst, short *src, int *consumed, int src_size, int dst_size, int update_ctx);


/**
 * Compensate samplerate/timestamp drift. The compensation is done by changing
 * the resampler parameters, so no audible clicks or similar distortions occur
 * @param compensation_distance distance in output samples over which the compensation should be performed
 * @param sample_delta number of output samples which should be output less
 *
 * example: av_resample_compensate(c, 10, 500)
 * here instead of 510 samples only 500 samples would be output
 *
 * note, due to rounding the actual compensation might be slightly different,
 * especially if the compensation_distance is large and the in_rate used during init is small
 */
attribute_deprecated
void av_resample_compensate(struct AVResampleContext *c, int sample_delta, int compensation_distance);
attribute_deprecated
void av_resample_close(struct AVResampleContext *c);

/**
 * @}
 */
#endif

/**
 * @addtogroup lavc_picture
 * @{
 */

/**
 * Allocate memory for the pixels of a picture and setup the AVPicture
 * fields for it.
 *
 * Call avpicture_free() to free it.
 *
 * @param picture            the picture structure to be filled in
 * @param pix_fmt            the pixel format of the picture
 * @param width              the width of the picture
 * @param height             the height of the picture
 * @return zero if successful, a negative error code otherwise
 *
 * @see av_image_alloc(), avpicture_fill()
 */
int avpicture_alloc(AVPicture *picture, enum AVPixelFormat pix_fmt, int width, int height);

/**
 * Free a picture previously allocated by avpicture_alloc().
 * The data buffer used by the AVPicture is freed, but the AVPicture structure
 * itself is not.
 *
 * @param picture the AVPicture to be freed
 */
void avpicture_free(AVPicture *picture);

/**
 * Setup the picture fields based on the specified image parameters
 * and the provided image data buffer.
 *
 * The picture fields are filled in by using the image data buffer
 * pointed to by ptr.
 *
 * If ptr is NULL, the function will fill only the picture linesize
 * array and return the required size for the image buffer.
 *
 * To allocate an image buffer and fill the picture data in one call,
 * use avpicture_alloc().
 *
 * @param picture       the picture to be filled in
 * @param ptr           buffer where the image data is stored, or NULL
 * @param pix_fmt       the pixel format of the image
 * @param width         the width of the image in pixels
 * @param height        the height of the image in pixels
 * @return the size in bytes required for src, a negative error code
 * in case of failure
 *
 * @see av_image_fill_arrays()
 */
int avpicture_fill(AVPicture *picture, const uint8_t *ptr,
                   enum AVPixelFormat pix_fmt, int width, int height);

/**
 * Copy pixel data from an AVPicture into a buffer.
 *
 * avpicture_get_size() can be used to compute the required size for
 * the buffer to fill.
 *
 * @param src        source picture with filled data
 * @param pix_fmt    picture pixel format
 * @param width      picture width
 * @param height     picture height
 * @param dest       destination buffer
 * @param dest_size  destination buffer size in bytes
 * @return the number of bytes written to dest, or a negative value
 * (error code) on error, for example if the destination buffer is not
 * big enough
 *
 * @see av_image_copy_to_buffer()
 */
int avpicture_layout(const AVPicture *src, enum AVPixelFormat pix_fmt,
                     int width, int height,
                     unsigned char *dest, int dest_size);

/**
 * Calculate the size in bytes that a picture of the given width and height
 * would occupy if stored in the given picture format.
 *
 * @param pix_fmt    picture pixel format
 * @param width      picture width
 * @param height     picture height
 * @return the computed picture buffer size or a negative error code
 * in case of error
 *
 * @see av_image_get_buffer_size().
 */
int avpicture_get_size(enum AVPixelFormat pix_fmt, int width, int height);

#if FF_API_DEINTERLACE
/**
 *  deinterlace - if not supported return -1
 *
 * @deprecated - use yadif (in libavfilter) instead
 */
attribute_deprecated
int avpicture_deinterlace(AVPicture *dst, const AVPicture *src,
                          enum AVPixelFormat pix_fmt, int width, int height);
#endif
/**
 * Copy image src to dst. Wraps av_image_copy().
 */
void av_picture_copy(AVPicture *dst, const AVPicture *src,
                     enum AVPixelFormat pix_fmt, int width, int height);

/**
 * Crop image top and left side.
 */
int av_picture_crop(AVPicture *dst, const AVPicture *src,
                    enum AVPixelFormat pix_fmt, int top_band, int left_band);

/**
 * Pad image.
 */
int av_picture_pad(AVPicture *dst, const AVPicture *src, int height, int width, enum AVPixelFormat pix_fmt,
            int padtop, int padbottom, int padleft, int padright, int *color);

/**
 * @}
 */

/**
 * @defgroup lavc_misc Utility functions
 * @ingroup libavc
 *
 * Miscellaneous utility functions related to both encoding and decoding
 * (or neither).
 * @{
 */

/**
 * @defgroup lavc_misc_pixfmt Pixel formats
 *
 * Functions for working with pixel formats.
 * @{
 */

/**
 * Utility function to access log2_chroma_w log2_chroma_h from
 * the pixel format AVPixFmtDescriptor.
 *
 * This function asserts that pix_fmt is valid. See av_pix_fmt_get_chroma_sub_sample
 * for one that returns a failure code and continues in case of invalid
 * pix_fmts.
 *
 * @param[in]  pix_fmt the pixel format
 * @param[out] h_shift store log2_chroma_w
 * @param[out] v_shift store log2_chroma_h
 *
 * @see av_pix_fmt_get_chroma_sub_sample
 */

void avcodec_get_chroma_sub_sample(enum AVPixelFormat pix_fmt, int *h_shift, int *v_shift);

/**
 * Return a value representing the fourCC code associated to the
 * pixel format pix_fmt, or 0 if no associated fourCC code can be
 * found.
 */
unsigned int avcodec_pix_fmt_to_codec_tag(enum AVPixelFormat pix_fmt);

#define FF_LOSS_RESOLUTION  0x0001 /**< loss due to resolution change */
#define FF_LOSS_DEPTH       0x0002 /**< loss due to color depth change */
#define FF_LOSS_COLORSPACE  0x0004 /**< loss due to color space conversion */
#define FF_LOSS_ALPHA       0x0008 /**< loss of alpha bits */
#define FF_LOSS_COLORQUANT  0x0010 /**< loss due to color quantization */
#define FF_LOSS_CHROMA      0x0020 /**< loss of chroma (e.g. RGB to gray conversion) */

/**
 * Compute what kind of losses will occur when converting from one specific
 * pixel format to another.
 * When converting from one pixel format to another, information loss may occur.
 * For example, when converting from RGB24 to GRAY, the color information will
 * be lost. Similarly, other losses occur when converting from some formats to
 * other formats. These losses can involve loss of chroma, but also loss of
 * resolution, loss of color depth, loss due to the color space conversion, loss
 * of the alpha bits or loss due to color quantization.
 * avcodec_get_fix_fmt_loss() informs you about the various types of losses
 * which will occur when converting from one pixel format to another.
 *
 * @param[in] dst_pix_fmt destination pixel format
 * @param[in] src_pix_fmt source pixel format
 * @param[in] has_alpha Whether the source pixel format alpha channel is used.
 * @return Combination of flags informing you what kind of losses will occur
 * (maximum loss for an invalid dst_pix_fmt).
 */
int avcodec_get_pix_fmt_loss(enum AVPixelFormat dst_pix_fmt, enum AVPixelFormat src_pix_fmt,
                             int has_alpha);

/**
 * Find the best pixel format to convert to given a certain source pixel
 * format.  When converting from one pixel format to another, information loss
 * may occur.  For example, when converting from RGB24 to GRAY, the color
 * information will be lost. Similarly, other losses occur when converting from
 * some formats to other formats. avcodec_find_best_pix_fmt_of_2() searches which of
 * the given pixel formats should be used to suffer the least amount of loss.
 * The pixel formats from which it chooses one, are determined by the
 * pix_fmt_list parameter.
 *
 *
 * @param[in] pix_fmt_list AV_PIX_FMT_NONE terminated array of pixel formats to choose from
 * @param[in] src_pix_fmt source pixel format
 * @param[in] has_alpha Whether the source pixel format alpha channel is used.
 * @param[out] loss_ptr Combination of flags informing you what kind of losses will occur.
 * @return The best pixel format to convert to or -1 if none was found.
 */
enum AVPixelFormat avcodec_find_best_pix_fmt_of_list(const enum AVPixelFormat *pix_fmt_list,
                                            enum AVPixelFormat src_pix_fmt,
                                            int has_alpha, int *loss_ptr);

/**
 * Find the best pixel format to convert to given a certain source pixel
 * format and a selection of two destination pixel formats. When converting from
 * one pixel format to another, information loss may occur.  For example, when converting
 * from RGB24 to GRAY, the color information will be lost. Similarly, other losses occur when
 * converting from some formats to other formats. avcodec_find_best_pix_fmt_of_2() selects which of
 * the given pixel formats should be used to suffer the least amount of loss.
 *
 * If one of the destination formats is AV_PIX_FMT_NONE the other pixel format (if valid) will be
 * returned.
 *
 * @code
 * src_pix_fmt = AV_PIX_FMT_YUV420P;
 * dst_pix_fmt1= AV_PIX_FMT_RGB24;
 * dst_pix_fmt2= AV_PIX_FMT_GRAY8;
 * dst_pix_fmt3= AV_PIX_FMT_RGB8;
 * loss= FF_LOSS_CHROMA; // don't care about chroma loss, so chroma loss will be ignored.
 * dst_pix_fmt = avcodec_find_best_pix_fmt_of_2(dst_pix_fmt1, dst_pix_fmt2, src_pix_fmt, alpha, &loss);
 * dst_pix_fmt = avcodec_find_best_pix_fmt_of_2(dst_pix_fmt, dst_pix_fmt3, src_pix_fmt, alpha, &loss);
 * @endcode
 *
 * @param[in] dst_pix_fmt1 One of the two destination pixel formats to choose from
 * @param[in] dst_pix_fmt2 The other of the two destination pixel formats to choose from
 * @param[in] src_pix_fmt Source pixel format
 * @param[in] has_alpha Whether the source pixel format alpha channel is used.
 * @param[in, out] loss_ptr Combination of loss flags. In: selects which of the losses to ignore, i.e.
 *                               NULL or value of zero means we care about all losses. Out: the loss
 *                               that occurs when converting from src to selected dst pixel format.
 * @return The best pixel format to convert to or -1 if none was found.
 */
enum AVPixelFormat avcodec_find_best_pix_fmt_of_2(enum AVPixelFormat dst_pix_fmt1, enum AVPixelFormat dst_pix_fmt2,
                                            enum AVPixelFormat src_pix_fmt, int has_alpha, int *loss_ptr);

attribute_deprecated
#if AV_HAVE_INCOMPATIBLE_LIBAV_ABI
enum AVPixelFormat avcodec_find_best_pix_fmt2(const enum AVPixelFormat *pix_fmt_list,
                                              enum AVPixelFormat src_pix_fmt,
                                              int has_alpha, int *loss_ptr);
#else
enum AVPixelFormat avcodec_find_best_pix_fmt2(enum AVPixelFormat dst_pix_fmt1, enum AVPixelFormat dst_pix_fmt2,
                                            enum AVPixelFormat src_pix_fmt, int has_alpha, int *loss_ptr);
#endif


enum AVPixelFormat avcodec_default_get_format(struct AVCodecContext *s, const enum AVPixelFormat * fmt);

/**
 * @}
 */

#if FF_API_SET_DIMENSIONS
/**
 * @deprecated this function is not supposed to be used from outside of lavc
 */
attribute_deprecated
void avcodec_set_dimensions(AVCodecContext *s, int width, int height);
#endif

/**
 * Put a string representing the codec tag codec_tag in buf.
 *
 * @param buf_size size in bytes of buf
 * @return the length of the string that would have been generated if
 * enough space had been available, excluding the trailing null
 */
size_t av_get_codec_tag_string(char *buf, size_t buf_size, unsigned int codec_tag);

void avcodec_string(char *buf, int buf_size, AVCodecContext *enc, int encode);

/**
 * Return a name for the specified profile, if available.
 *
 * @param codec the codec that is searched for the given profile
 * @param profile the profile value for which a name is requested
 * @return A name for the profile if found, NULL otherwise.
 */
const char *av_get_profile_name(const AVCodec *codec, int profile);

int avcodec_default_execute(AVCodecContext *c, int (*func)(AVCodecContext *c2, void *arg2),void *arg, int *ret, int count, int size);
int avcodec_default_execute2(AVCodecContext *c, int (*func)(AVCodecContext *c2, void *arg2, int, int),void *arg, int *ret, int count);
//FIXME func typedef

/**
 * Fill AVFrame audio data and linesize pointers.
 *
 * The buffer buf must be a preallocated buffer with a size big enough
 * to contain the specified samples amount. The filled AVFrame data
 * pointers will point to this buffer.
 *
 * AVFrame extended_data channel pointers are allocated if necessary for
 * planar audio.
 *
 * @param frame       the AVFrame
 *                    frame->nb_samples must be set prior to calling the
 *                    function. This function fills in frame->data,
 *                    frame->extended_data, frame->linesize[0].
 * @param nb_channels channel count
 * @param sample_fmt  sample format
 * @param buf         buffer to use for frame data
 * @param buf_size    size of buffer
 * @param align       plane size sample alignment (0 = default)
 * @return            >=0 on success, negative error code on failure
 * @todo return the size in bytes required to store the samples in
 * case of success, at the next libavutil bump
 */
int avcodec_fill_audio_frame(AVFrame *frame, int nb_channels,
                             enum AVSampleFormat sample_fmt, const uint8_t *buf,
                             int buf_size, int align);

/**
 * Reset the internal decoder state / flush internal buffers. Should be called
 * e.g. when seeking or when switching to a different stream.
 *
 * @note when refcounted frames are not used (i.e. avctx->refcounted_frames is 0),
 * this invalidates the frames previously returned from the decoder. When
 * refcounted frames are used, the decoder just releases any references it might
 * keep internally, but the caller's reference remains valid.
 */
void avcodec_flush_buffers(AVCodecContext *avctx);

/**
 * Return codec bits per sample.
 *
 * @param[in] codec_id the codec
 * @return Number of bits per sample or zero if unknown for the given codec.
 */
int av_get_bits_per_sample(enum AVCodecID codec_id);

/**
 * Return the PCM codec associated with a sample format.
 * @param be  endianness, 0 for little, 1 for big,
 *            -1 (or anything else) for native
 * @return  AV_CODEC_ID_PCM_* or AV_CODEC_ID_NONE
 */
enum AVCodecID av_get_pcm_codec(enum AVSampleFormat fmt, int be);

/**
 * Return codec bits per sample.
 * Only return non-zero if the bits per sample is exactly correct, not an
 * approximation.
 *
 * @param[in] codec_id the codec
 * @return Number of bits per sample or zero if unknown for the given codec.
 */
int av_get_exact_bits_per_sample(enum AVCodecID codec_id);

/**
 * Return audio frame duration.
 *
 * @param avctx        codec context
 * @param frame_bytes  size of the frame, or 0 if unknown
 * @return             frame duration, in samples, if known. 0 if not able to
 *                     determine.
 */
int av_get_audio_frame_duration(AVCodecContext *avctx, int frame_bytes);


typedef struct AVBitStreamFilterContext {
    void *priv_data;
    struct AVBitStreamFilter *filter;
    AVCodecParserContext *parser;
    struct AVBitStreamFilterContext *next;
} AVBitStreamFilterContext;


typedef struct AVBitStreamFilter {
    const char *name;
    int priv_data_size;
    int (*filter)(AVBitStreamFilterContext *bsfc,
                  AVCodecContext *avctx, const char *args,
                  uint8_t **poutbuf, int *poutbuf_size,
                  const uint8_t *buf, int buf_size, int keyframe);
    void (*close)(AVBitStreamFilterContext *bsfc);
    struct AVBitStreamFilter *next;
} AVBitStreamFilter;

/**
 * Register a bitstream filter.
 *
 * The filter will be accessible to the application code through
 * av_bitstream_filter_next() or can be directly initialized with
 * av_bitstream_filter_init().
 *
 * @see avcodec_register_all()
 */
void av_register_bitstream_filter(AVBitStreamFilter *bsf);

/**
 * Create and initialize a bitstream filter context given a bitstream
 * filter name.
 *
 * The returned context must be freed with av_bitstream_filter_close().
 *
 * @param name    the name of the bitstream filter
 * @return a bitstream filter context if a matching filter was found
 * and successfully initialized, NULL otherwise
 */
AVBitStreamFilterContext *av_bitstream_filter_init(const char *name);

/**
 * Filter bitstream.
 *
 * This function filters the buffer buf with size buf_size, and places the
 * filtered buffer in the buffer pointed to by poutbuf.
 *
 * The output buffer must be freed by the caller.
 *
 * @param bsfc            bitstream filter context created by av_bitstream_filter_init()
 * @param avctx           AVCodecContext accessed by the filter, may be NULL.
 *                        If specified, this must point to the encoder context of the
 *                        output stream the packet is sent to.
 * @param args            arguments which specify the filter configuration, may be NULL
 * @param poutbuf         pointer which is updated to point to the filtered buffer
 * @param poutbuf_size    pointer which is updated to the filtered buffer size in bytes
 * @param buf             buffer containing the data to filter
 * @param buf_size        size in bytes of buf
 * @param keyframe        set to non-zero if the buffer to filter corresponds to a key-frame packet data
 * @return >= 0 in case of success, or a negative error code in case of failure
 *
 * If the return value is positive, an output buffer is allocated and
 * is availble in *poutbuf, and is distinct from the input buffer.
 *
 * If the return value is 0, the output buffer is not allocated and
 * should be considered identical to the input buffer, or in case
 * *poutbuf was set it points to the input buffer (not necessarily to
 * its starting address).
 */
int av_bitstream_filter_filter(AVBitStreamFilterContext *bsfc,
                               AVCodecContext *avctx, const char *args,
                               uint8_t **poutbuf, int *poutbuf_size,
                               const uint8_t *buf, int buf_size, int keyframe);

/**
 * Release bitstream filter context.
 *
 * @param bsf the bitstream filter context created with
 * av_bitstream_filter_init(), can be NULL
 */
void av_bitstream_filter_close(AVBitStreamFilterContext *bsf);

/**
 * If f is NULL, return the first registered bitstream filter,
 * if f is non-NULL, return the next registered bitstream filter
 * after f, or NULL if f is the last one.
 *
 * This function can be used to iterate over all registered bitstream
 * filters.
 */
AVBitStreamFilter *av_bitstream_filter_next(AVBitStreamFilter *f);

/* memory */

/**
 * Same behaviour av_fast_malloc but the buffer has additional
 * FF_INPUT_BUFFER_PADDING_SIZE at the end which will always be 0.
 *
 * In addition the whole buffer will initially and after resizes
 * be 0-initialized so that no uninitialized data will ever appear.
 */
void av_fast_padded_malloc(void *ptr, unsigned int *size, size_t min_size);

/**
 * Same behaviour av_fast_padded_malloc except that buffer will always
 * be 0-initialized after call.
 */
void av_fast_padded_mallocz(void *ptr, unsigned int *size, size_t min_size);

/**
 * Encode extradata length to a buffer. Used by xiph codecs.
 *
 * @param s buffer to write to; must be at least (v/255+1) bytes long
 * @param v size of extradata in bytes
 * @return number of bytes written to the buffer.
 */
unsigned int av_xiphlacing(unsigned char *s, unsigned int v);

#if FF_API_MISSING_SAMPLE
/**
 * Log a generic warning message about a missing feature. This function is
 * intended to be used internally by FFmpeg (libavcodec, libavformat, etc.)
 * only, and would normally not be used by applications.
 * @param[in] avc a pointer to an arbitrary struct of which the first field is
 * a pointer to an AVClass struct
 * @param[in] feature string containing the name of the missing feature
 * @param[in] want_sample indicates if samples are wanted which exhibit this feature.
 * If want_sample is non-zero, additional verbage will be added to the log
 * message which tells the user how to report samples to the development
 * mailing list.
 * @deprecated Use avpriv_report_missing_feature() instead.
 */
attribute_deprecated
void av_log_missing_feature(void *avc, const char *feature, int want_sample);

/**
 * Log a generic warning message asking for a sample. This function is
 * intended to be used internally by FFmpeg (libavcodec, libavformat, etc.)
 * only, and would normally not be used by applications.
 * @param[in] avc a pointer to an arbitrary struct of which the first field is
 * a pointer to an AVClass struct
 * @param[in] msg string containing an optional message, or NULL if no message
 * @deprecated Use avpriv_request_sample() instead.
 */
attribute_deprecated
void av_log_ask_for_sample(void *avc, const char *msg, ...) av_printf_format(2, 3);
#endif /* FF_API_MISSING_SAMPLE */

/**
 * Register the hardware accelerator hwaccel.
 */
void av_register_hwaccel(AVHWAccel *hwaccel);

/**
 * If hwaccel is NULL, returns the first registered hardware accelerator,
 * if hwaccel is non-NULL, returns the next registered hardware accelerator
 * after hwaccel, or NULL if hwaccel is the last one.
 */
AVHWAccel *av_hwaccel_next(AVHWAccel *hwaccel);


/**
 * Lock operation used by lockmgr
 */
enum AVLockOp {
  AV_LOCK_CREATE,  ///< Create a mutex
  AV_LOCK_OBTAIN,  ///< Lock the mutex
  AV_LOCK_RELEASE, ///< Unlock the mutex
  AV_LOCK_DESTROY, ///< Free mutex resources
};

/**
 * Register a user provided lock manager supporting the operations
 * specified by AVLockOp. mutex points to a (void *) where the
 * lockmgr should store/get a pointer to a user allocated mutex. It's
 * NULL upon AV_LOCK_CREATE and != NULL for all other ops.
 *
 * @param cb User defined callback. Note: FFmpeg may invoke calls to this
 *           callback during the call to av_lockmgr_register().
 *           Thus, the application must be prepared to handle that.
 *           If cb is set to NULL the lockmgr will be unregistered.
 *           Also note that during unregistration the previously registered
 *           lockmgr callback may also be invoked.
 */
int av_lockmgr_register(int (*cb)(void **mutex, enum AVLockOp op));

/**
 * Get the type of the given codec.
 */
enum AVMediaType avcodec_get_type(enum AVCodecID codec_id);

/**
 * Get the name of a codec.
 * @return  a static string identifying the codec; never NULL
 */
const char *avcodec_get_name(enum AVCodecID id);

/**
 * @return a positive value if s is open (i.e. avcodec_open2() was called on it
 * with no corresponding avcodec_close()), 0 otherwise.
 */
int avcodec_is_open(AVCodecContext *s);

/**
 * @return a non-zero number if codec is an encoder, zero otherwise
 */
int av_codec_is_encoder(const AVCodec *codec);

/**
 * @return a non-zero number if codec is a decoder, zero otherwise
 */
int av_codec_is_decoder(const AVCodec *codec);

/**
 * @return descriptor for given codec ID or NULL if no descriptor exists.
 */
const AVCodecDescriptor *avcodec_descriptor_get(enum AVCodecID id);

/**
 * Iterate over all codec descriptors known to libavcodec.
 *
 * @param prev previous descriptor. NULL to get the first descriptor.
 *
 * @return next descriptor or NULL after the last descriptor
 */
const AVCodecDescriptor *avcodec_descriptor_next(const AVCodecDescriptor *prev);

/**
 * @return codec descriptor with the given name or NULL if no such descriptor
 *         exists.
 */
const AVCodecDescriptor *avcodec_descriptor_get_by_name(const char *name);

/**
 * @}
 */

#endif /* AVCODEC_AVCODEC_H */<|MERGE_RESOLUTION|>--- conflicted
+++ resolved
@@ -284,8 +284,8 @@
     AV_CODEC_ID_G2M_DEPRECATED,
     AV_CODEC_ID_WEBP_DEPRECATED,
     AV_CODEC_ID_HNM4_VIDEO,
-<<<<<<< HEAD
     AV_CODEC_ID_HEVC_DEPRECATED,
+    AV_CODEC_ID_FIC,
 
     AV_CODEC_ID_BRENDER_PIX= MKBETAG('B','P','I','X'),
     AV_CODEC_ID_Y41P       = MKBETAG('Y','4','1','P'),
@@ -314,10 +314,6 @@
     AV_CODEC_ID_SMVJPEG    = MKBETAG('S','M','V','J'),
     AV_CODEC_ID_HEVC       = MKBETAG('H','2','6','5'),
 #define AV_CODEC_ID_H265 AV_CODEC_ID_HEVC
-=======
-    AV_CODEC_ID_HEVC,
-    AV_CODEC_ID_FIC,
->>>>>>> cde7df25
 
     /* various PCM "codecs" */
     AV_CODEC_ID_FIRST_AUDIO = 0x10000,     ///< A dummy id pointing at the start of audio codecs
