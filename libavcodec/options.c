--- conflicted
+++ resolved
@@ -441,16 +441,12 @@
 {"em", "Emergency",          0, FF_OPT_TYPE_CONST, {.dbl = AV_AUDIO_SERVICE_TYPE_EMERGENCY },         INT_MIN, INT_MAX, A|E, "audio_service_type"},
 {"vo", "Voice Over",         0, FF_OPT_TYPE_CONST, {.dbl = AV_AUDIO_SERVICE_TYPE_VOICE_OVER },        INT_MIN, INT_MAX, A|E, "audio_service_type"},
 {"ka", "Karaoke",            0, FF_OPT_TYPE_CONST, {.dbl = AV_AUDIO_SERVICE_TYPE_KARAOKE },           INT_MIN, INT_MAX, A|E, "audio_service_type"},
-<<<<<<< HEAD
-{"request_sample_fmt", "sample format audio decoders should prefer", OFFSET(request_sample_fmt), FF_OPT_TYPE_INT, {.dbl = AV_SAMPLE_FMT_NONE }, AV_SAMPLE_FMT_NONE, AV_SAMPLE_FMT_NB-1, A|D},
-=======
-{"request_sample_fmt", NULL, OFFSET(request_sample_fmt), FF_OPT_TYPE_INT, {.dbl = AV_SAMPLE_FMT_NONE }, AV_SAMPLE_FMT_NONE, AV_SAMPLE_FMT_NB-1, A|D, "request_sample_fmt"},
+{"request_sample_fmt", "sample format audio decoders should prefer", OFFSET(request_sample_fmt), FF_OPT_TYPE_INT, {.dbl = AV_SAMPLE_FMT_NONE }, AV_SAMPLE_FMT_NONE, AV_SAMPLE_FMT_NB-1, A|D, "request_sample_fmt"},
 {"u8" , "8-bit unsigned integer", 0, FF_OPT_TYPE_CONST, {.dbl = AV_SAMPLE_FMT_U8  }, INT_MIN, INT_MAX, A|D, "request_sample_fmt"},
 {"s16", "16-bit signed integer",  0, FF_OPT_TYPE_CONST, {.dbl = AV_SAMPLE_FMT_S16 }, INT_MIN, INT_MAX, A|D, "request_sample_fmt"},
 {"s32", "32-bit signed integer",  0, FF_OPT_TYPE_CONST, {.dbl = AV_SAMPLE_FMT_S32 }, INT_MIN, INT_MAX, A|D, "request_sample_fmt"},
 {"flt", "32-bit float",           0, FF_OPT_TYPE_CONST, {.dbl = AV_SAMPLE_FMT_FLT }, INT_MIN, INT_MAX, A|D, "request_sample_fmt"},
 {"dbl", "64-bit double",          0, FF_OPT_TYPE_CONST, {.dbl = AV_SAMPLE_FMT_DBL }, INT_MIN, INT_MAX, A|D, "request_sample_fmt"},
->>>>>>> 41e21e4d
 {NULL},
 };
 
