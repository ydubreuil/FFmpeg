/*
 * H.26L/H.264/AVC/JVT/14496-10/... sei decoding
 * Copyright (c) 2003 Michael Niedermayer <michaelni@gmx.at>
 *
 * This file is part of FFmpeg.
 *
 * FFmpeg is free software; you can redistribute it and/or
 * modify it under the terms of the GNU Lesser General Public
 * License as published by the Free Software Foundation; either
 * version 2.1 of the License, or (at your option) any later version.
 *
 * FFmpeg is distributed in the hope that it will be useful,
 * but WITHOUT ANY WARRANTY; without even the implied warranty of
 * MERCHANTABILITY or FITNESS FOR A PARTICULAR PURPOSE.  See the GNU
 * Lesser General Public License for more details.
 *
 * You should have received a copy of the GNU Lesser General Public
 * License along with FFmpeg; if not, write to the Free Software
 * Foundation, Inc., 51 Franklin Street, Fifth Floor, Boston, MA 02110-1301 USA
 */

/**
 * @file
 * H.264 / AVC / MPEG4 part10 sei decoding.
 * @author Michael Niedermayer <michaelni@gmx.at>
 */

#include "avcodec.h"
#include "golomb.h"
#include "h264.h"
#include "internal.h"

static const uint8_t sei_num_clock_ts_table[9] = {
    1, 1, 1, 2, 2, 3, 3, 2, 3
};

void ff_h264_reset_sei(H264Context *h)
{
    h->sei_recovery_frame_cnt       = -1;
    h->sei_dpb_output_delay         =  0;
    h->sei_cpb_removal_delay        = -1;
    h->sei_buffering_period_present =  0;
    h->sei_frame_packing_present    =  0;
    h->sei_display_orientation_present = 0;
    h->sei_reguserdata_afd_present  =  0;
}

static int decode_picture_timing(H264Context *h)
{
    SPS *sps = &h->sps;
    int i;

    for (i = 0; i<MAX_SPS_COUNT; i++)
        if (!sps->log2_max_frame_num && h->sps_buffers[i])
            sps = h->sps_buffers[i];

    if (sps->nal_hrd_parameters_present_flag || sps->vcl_hrd_parameters_present_flag) {
        h->sei_cpb_removal_delay = get_bits_long(&h->gb,
                                                 sps->cpb_removal_delay_length);
        h->sei_dpb_output_delay  = get_bits_long(&h->gb,
                                                 sps->dpb_output_delay_length);
    }
    if (sps->pic_struct_present_flag) {
        unsigned int i, num_clock_ts;

        h->sei_pic_struct = get_bits(&h->gb, 4);
        h->sei_ct_type    = 0;

        if (h->sei_pic_struct > SEI_PIC_STRUCT_FRAME_TRIPLING)
            return AVERROR_INVALIDDATA;

        num_clock_ts = sei_num_clock_ts_table[h->sei_pic_struct];

        for (i = 0; i < num_clock_ts; i++) {
            if (get_bits(&h->gb, 1)) {                /* clock_timestamp_flag */
                unsigned int full_timestamp_flag;

                h->sei_ct_type |= 1 << get_bits(&h->gb, 2);
                skip_bits(&h->gb, 1);                 /* nuit_field_based_flag */
                skip_bits(&h->gb, 5);                 /* counting_type */
                full_timestamp_flag = get_bits(&h->gb, 1);
                skip_bits(&h->gb, 1);                 /* discontinuity_flag */
                skip_bits(&h->gb, 1);                 /* cnt_dropped_flag */
                skip_bits(&h->gb, 8);                 /* n_frames */
                if (full_timestamp_flag) {
                    skip_bits(&h->gb, 6);             /* seconds_value 0..59 */
                    skip_bits(&h->gb, 6);             /* minutes_value 0..59 */
                    skip_bits(&h->gb, 5);             /* hours_value 0..23 */
                } else {
                    if (get_bits(&h->gb, 1)) {        /* seconds_flag */
                        skip_bits(&h->gb, 6);         /* seconds_value range 0..59 */
                        if (get_bits(&h->gb, 1)) {    /* minutes_flag */
                            skip_bits(&h->gb, 6);     /* minutes_value 0..59 */
                            if (get_bits(&h->gb, 1))  /* hours_flag */
                                skip_bits(&h->gb, 5); /* hours_value 0..23 */
                        }
                    }
                }
                if (sps->time_offset_length > 0)
                    skip_bits(&h->gb,
                              sps->time_offset_length); /* time_offset */
            }
        }

        if (h->avctx->debug & FF_DEBUG_PICT_INFO)
            av_log(h->avctx, AV_LOG_DEBUG, "ct_type:%X pic_struct:%d\n",
                   h->sei_ct_type, h->sei_pic_struct);
    }
    return 0;
}

<<<<<<< HEAD
static int decode_user_data_itu_t_t35(H264Context *h, int size)
{
    uint32_t user_identifier;
    int dtg_active_format;

    if (size < 7)
        return -1;
    size -= 7;

    skip_bits(&h->gb, 8);   // country_code
    skip_bits(&h->gb, 16);  // provider_code
    user_identifier = get_bits_long(&h->gb, 32);

    switch (user_identifier) {
        case 0x44544731:    // "DTG1" - AFD_data
            if (size < 1)
                return -1;
            skip_bits(&h->gb, 1);
            if (get_bits(&h->gb, 1)) {
                skip_bits(&h->gb, 6);
                if (size < 2)
                    return -1;
                skip_bits(&h->gb, 4);
                dtg_active_format = get_bits(&h->gb, 4);
#if FF_API_AFD
FF_DISABLE_DEPRECATION_WARNINGS
                h->avctx->dtg_active_format = dtg_active_format;
FF_ENABLE_DEPRECATION_WARNINGS
#endif /* FF_API_AFD */
                h->has_afd = 1;
                h->afd     = dtg_active_format;
            } else {
                skip_bits(&h->gb, 6);
=======
static int decode_registered_user_data(H264Context *h, int size)
{
    uint32_t country_code;
    uint32_t user_identifier;
    int flag;

    if (size < 7)
        return AVERROR_INVALIDDATA;
    size -= 7;

    country_code = get_bits(&h->gb, 8); // itu_t_t35_country_code
    if (country_code == 0xFF) {
        skip_bits(&h->gb, 8);           // itu_t_t35_country_code_extension_byte
        size--;
    }

    /* itu_t_t35_payload_byte follows */
    skip_bits(&h->gb, 8);              // terminal provider code
    skip_bits(&h->gb, 8);              // terminal provider oriented code
    user_identifier = get_bits_long(&h->gb, 32);

    switch (user_identifier) {
        case MKBETAG('D', 'T', 'G', '1'):       // afd_data
            if (size-- < 1)
                return AVERROR_INVALIDDATA;
            skip_bits(&h->gb, 1);               // 0
            flag = get_bits(&h->gb, 1);         // active_format_flag
            skip_bits(&h->gb, 6);               // reserved

            if (flag) {
                if (size-- < 1)
                    return AVERROR_INVALIDDATA;
                skip_bits(&h->gb, 4);           // reserved
                h->active_format_description   = get_bits(&h->gb, 4);
                h->sei_reguserdata_afd_present = 1;
>>>>>>> 271ce76d
            }
            break;
        default:
            skip_bits(&h->gb, size * 8);
            break;
    }

    return 0;
}

static int decode_unregistered_user_data(H264Context *h, int size)
{
    uint8_t user_data[16 + 256];
    int e, build, i;

    if (size < 16)
        return AVERROR_INVALIDDATA;

    for (i = 0; i < sizeof(user_data) - 1 && i < size; i++)
        user_data[i] = get_bits(&h->gb, 8);

    user_data[i] = 0;
    e = sscanf(user_data + 16, "x264 - core %d", &build);
    if (e == 1 && build > 0)
        h->x264_build = build;
    if (e == 1 && build == 1 && !strncmp(user_data+16, "x264 - core 0000", 16))
        h->x264_build = 67;

    if (h->avctx->debug & FF_DEBUG_BUGS)
        av_log(h->avctx, AV_LOG_DEBUG, "user data:\"%s\"\n", user_data + 16);

    for (; i < size; i++)
        skip_bits(&h->gb, 8);

    return 0;
}

static int decode_recovery_point(H264Context *h)
{
    h->sei_recovery_frame_cnt = get_ue_golomb(&h->gb);

    /* 1b exact_match_flag,
     * 1b broken_link_flag,
     * 2b changing_slice_group_idc */
    skip_bits(&h->gb, 4);

    if (h->avctx->debug & FF_DEBUG_PICT_INFO)
        av_log(h->avctx, AV_LOG_DEBUG, "sei_recovery_frame_cnt: %d\n", h->sei_recovery_frame_cnt);

    h->has_recovery_point = 1;

    return 0;
}

static int decode_buffering_period(H264Context *h)
{
    unsigned int sps_id;
    int sched_sel_idx;
    SPS *sps;

    sps_id = get_ue_golomb_31(&h->gb);
    if (sps_id > 31 || !h->sps_buffers[sps_id]) {
        av_log(h->avctx, AV_LOG_ERROR,
               "non-existing SPS %d referenced in buffering period\n", sps_id);
        return AVERROR_INVALIDDATA;
    }
    sps = h->sps_buffers[sps_id];

    // NOTE: This is really so duplicated in the standard... See H.264, D.1.1
    if (sps->nal_hrd_parameters_present_flag) {
        for (sched_sel_idx = 0; sched_sel_idx < sps->cpb_cnt; sched_sel_idx++) {
            h->initial_cpb_removal_delay[sched_sel_idx] =
                get_bits_long(&h->gb, sps->initial_cpb_removal_delay_length);
            // initial_cpb_removal_delay_offset
            skip_bits(&h->gb, sps->initial_cpb_removal_delay_length);
        }
    }
    if (sps->vcl_hrd_parameters_present_flag) {
        for (sched_sel_idx = 0; sched_sel_idx < sps->cpb_cnt; sched_sel_idx++) {
            h->initial_cpb_removal_delay[sched_sel_idx] =
                get_bits_long(&h->gb, sps->initial_cpb_removal_delay_length);
            // initial_cpb_removal_delay_offset
            skip_bits(&h->gb, sps->initial_cpb_removal_delay_length);
        }
    }

    h->sei_buffering_period_present = 1;
    return 0;
}

static int decode_frame_packing_arrangement(H264Context *h)
{
    h->sei_fpa.frame_packing_arrangement_id          = get_ue_golomb(&h->gb);
    h->sei_fpa.frame_packing_arrangement_cancel_flag = get_bits1(&h->gb);
    h->sei_frame_packing_present = !h->sei_fpa.frame_packing_arrangement_cancel_flag;

    if (h->sei_frame_packing_present) {
        h->sei_fpa.frame_packing_arrangement_type =
        h->frame_packing_arrangement_type = get_bits(&h->gb, 7);
        h->sei_fpa.quincunx_sampling_flag         =
        h->quincunx_subsampling           = get_bits1(&h->gb);
        h->sei_fpa.content_interpretation_type    =
        h->content_interpretation_type    = get_bits(&h->gb, 6);

        // the following skips: spatial_flipping_flag, frame0_flipped_flag,
        // field_views_flag, current_frame_is_frame0_flag,
        // frame0_self_contained_flag, frame1_self_contained_flag
        skip_bits(&h->gb, 6);

        if (!h->quincunx_subsampling && h->frame_packing_arrangement_type != 5)
            skip_bits(&h->gb, 16);      // frame[01]_grid_position_[xy]
        skip_bits(&h->gb, 8);           // frame_packing_arrangement_reserved_byte
        h->sei_fpa.frame_packing_arrangement_repetition_period = get_ue_golomb(&h->gb) /* frame_packing_arrangement_repetition_period */;
    }
    skip_bits1(&h->gb);                 // frame_packing_arrangement_extension_flag

    if (h->avctx->debug & FF_DEBUG_PICT_INFO)
        av_log(h->avctx, AV_LOG_DEBUG, "SEI FPA %d %d %d %d %d %d\n",
                                       h->sei_fpa.frame_packing_arrangement_id,
                                       h->sei_fpa.frame_packing_arrangement_cancel_flag,
                                       h->sei_fpa.frame_packing_arrangement_type,
                                       h->sei_fpa.quincunx_sampling_flag,
                                       h->sei_fpa.content_interpretation_type,
                                       h->sei_fpa.frame_packing_arrangement_repetition_period);

    return 0;
}

static int decode_display_orientation(H264Context *h)
{
    h->sei_display_orientation_present = !get_bits1(&h->gb);

    if (h->sei_display_orientation_present) {
        h->sei_hflip = get_bits1(&h->gb);     // hor_flip
        h->sei_vflip = get_bits1(&h->gb);     // ver_flip

        h->sei_anticlockwise_rotation = get_bits(&h->gb, 16);
        get_ue_golomb(&h->gb);  // display_orientation_repetition_period
        skip_bits1(&h->gb);     // display_orientation_extension_flag
    }

    return 0;
}

int ff_h264_decode_sei(H264Context *h)
{
    while (get_bits_left(&h->gb) > 16 && show_bits(&h->gb, 16)) {
        int type = 0;
        unsigned size = 0;
        unsigned next;
        int ret  = 0;

        do {
            if (get_bits_left(&h->gb) < 8)
                return AVERROR_INVALIDDATA;
            type += show_bits(&h->gb, 8);
        } while (get_bits(&h->gb, 8) == 255);

        do {
            if (get_bits_left(&h->gb) < 8)
                return AVERROR_INVALIDDATA;
            size += show_bits(&h->gb, 8);
        } while (get_bits(&h->gb, 8) == 255);

        if (h->avctx->debug&FF_DEBUG_STARTCODE)
            av_log(h->avctx, AV_LOG_DEBUG, "SEI %d len:%d\n", type, size);

        if (size > get_bits_left(&h->gb) / 8) {
            av_log(h->avctx, AV_LOG_ERROR, "SEI type %d size %d truncated at %d\n",
                   type, 8*size, get_bits_left(&h->gb));
            return AVERROR_INVALIDDATA;
        }
        next = get_bits_count(&h->gb) + 8 * size;

        switch (type) {
        case SEI_TYPE_PIC_TIMING: // Picture timing SEI
            ret = decode_picture_timing(h);
            break;
<<<<<<< HEAD
        case SEI_TYPE_USER_DATA_ITU_T_T35:
            if (decode_user_data_itu_t_t35(h, size) < 0)
                return -1;
=======
        case SEI_TYPE_USER_DATA_REGISTERED:
            ret = decode_registered_user_data(h, size);
>>>>>>> 271ce76d
            break;
        case SEI_TYPE_USER_DATA_UNREGISTERED:
            ret = decode_unregistered_user_data(h, size);
            break;
        case SEI_TYPE_RECOVERY_POINT:
            ret = decode_recovery_point(h);
            break;
        case SEI_TYPE_BUFFERING_PERIOD:
            ret = decode_buffering_period(h);
            break;
        case SEI_TYPE_FRAME_PACKING:
            ret = decode_frame_packing_arrangement(h);
            break;
        case SEI_TYPE_DISPLAY_ORIENTATION:
            ret = decode_display_orientation(h);
            break;
        default:
            av_log(h->avctx, AV_LOG_DEBUG, "unknown SEI type %d\n", type);
        }
        if (ret < 0)
            return ret;

        skip_bits_long(&h->gb, next - get_bits_count(&h->gb));

        // FIXME check bits here
        align_get_bits(&h->gb);
    }

    return 0;
}

const char* ff_h264_sei_stereo_mode(H264Context *h)
{
    if (h->sei_fpa.frame_packing_arrangement_cancel_flag == 0) {
        switch (h->sei_fpa.frame_packing_arrangement_type) {
            case SEI_FPA_TYPE_CHECKERBOARD:
                if (h->sei_fpa.content_interpretation_type == 2)
                    return "checkerboard_rl";
                else
                    return "checkerboard_lr";
            case SEI_FPA_TYPE_INTERLEAVE_COLUMN:
                if (h->sei_fpa.content_interpretation_type == 2)
                    return "col_interleaved_rl";
                else
                    return "col_interleaved_lr";
            case SEI_FPA_TYPE_INTERLEAVE_ROW:
                if (h->sei_fpa.content_interpretation_type == 2)
                    return "row_interleaved_rl";
                else
                    return "row_interleaved_lr";
            case SEI_FPA_TYPE_SIDE_BY_SIDE:
                if (h->sei_fpa.content_interpretation_type == 2)
                    return "right_left";
                else
                    return "left_right";
            case SEI_FPA_TYPE_TOP_BOTTOM:
                if (h->sei_fpa.content_interpretation_type == 2)
                    return "bottom_top";
                else
                    return "top_bottom";
            case SEI_FPA_TYPE_INTERLEAVE_TEMPORAL:
                if (h->sei_fpa.content_interpretation_type == 2)
                    return "block_rl";
                else
                    return "block_lr";
            case SEI_FPA_TYPE_2D:
            default:
                return "mono";
        }
    } else if (h->sei_fpa.frame_packing_arrangement_cancel_flag == 1) {
        return "mono";
    } else {
        return NULL;
    }
}<|MERGE_RESOLUTION|>--- conflicted
+++ resolved
@@ -109,45 +109,11 @@
     return 0;
 }
 
-<<<<<<< HEAD
-static int decode_user_data_itu_t_t35(H264Context *h, int size)
-{
+static int decode_registered_user_data(H264Context *h, int size)
+{
+    uint32_t country_code;
     uint32_t user_identifier;
     int dtg_active_format;
-
-    if (size < 7)
-        return -1;
-    size -= 7;
-
-    skip_bits(&h->gb, 8);   // country_code
-    skip_bits(&h->gb, 16);  // provider_code
-    user_identifier = get_bits_long(&h->gb, 32);
-
-    switch (user_identifier) {
-        case 0x44544731:    // "DTG1" - AFD_data
-            if (size < 1)
-                return -1;
-            skip_bits(&h->gb, 1);
-            if (get_bits(&h->gb, 1)) {
-                skip_bits(&h->gb, 6);
-                if (size < 2)
-                    return -1;
-                skip_bits(&h->gb, 4);
-                dtg_active_format = get_bits(&h->gb, 4);
-#if FF_API_AFD
-FF_DISABLE_DEPRECATION_WARNINGS
-                h->avctx->dtg_active_format = dtg_active_format;
-FF_ENABLE_DEPRECATION_WARNINGS
-#endif /* FF_API_AFD */
-                h->has_afd = 1;
-                h->afd     = dtg_active_format;
-            } else {
-                skip_bits(&h->gb, 6);
-=======
-static int decode_registered_user_data(H264Context *h, int size)
-{
-    uint32_t country_code;
-    uint32_t user_identifier;
     int flag;
 
     if (size < 7)
@@ -179,7 +145,11 @@
                 skip_bits(&h->gb, 4);           // reserved
                 h->active_format_description   = get_bits(&h->gb, 4);
                 h->sei_reguserdata_afd_present = 1;
->>>>>>> 271ce76d
+#if FF_API_AFD
+FF_DISABLE_DEPRECATION_WARNINGS
+                h->avctx->dtg_active_format = h->active_format_description;
+FF_ENABLE_DEPRECATION_WARNINGS
+#endif /* FF_API_AFD */
             }
             break;
         default:
@@ -358,14 +328,8 @@
         case SEI_TYPE_PIC_TIMING: // Picture timing SEI
             ret = decode_picture_timing(h);
             break;
-<<<<<<< HEAD
-        case SEI_TYPE_USER_DATA_ITU_T_T35:
-            if (decode_user_data_itu_t_t35(h, size) < 0)
-                return -1;
-=======
         case SEI_TYPE_USER_DATA_REGISTERED:
             ret = decode_registered_user_data(h, size);
->>>>>>> 271ce76d
             break;
         case SEI_TYPE_USER_DATA_UNREGISTERED:
             ret = decode_unregistered_user_data(h, size);
