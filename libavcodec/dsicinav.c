/*
 * Delphine Software International CIN Audio/Video Decoders
 * Copyright (c) 2006 Gregory Montoir (cyx@users.sourceforge.net)
 *
 * This file is part of FFmpeg.
 *
 * FFmpeg is free software; you can redistribute it and/or
 * modify it under the terms of the GNU Lesser General Public
 * License as published by the Free Software Foundation; either
 * version 2.1 of the License, or (at your option) any later version.
 *
 * FFmpeg is distributed in the hope that it will be useful,
 * but WITHOUT ANY WARRANTY; without even the implied warranty of
 * MERCHANTABILITY or FITNESS FOR A PARTICULAR PURPOSE.  See the GNU
 * Lesser General Public License for more details.
 *
 * You should have received a copy of the GNU Lesser General Public
 * License along with FFmpeg; if not, write to the Free Software
 * Foundation, Inc., 51 Franklin Street, Fifth Floor, Boston, MA 02110-1301 USA
 */

/**
 * @file
 * Delphine Software International CIN audio/video decoders
 */

#include "libavutil/channel_layout.h"
#include "avcodec.h"
#include "bytestream.h"
#include "internal.h"
#include "mathops.h"


typedef enum CinVideoBitmapIndex {
    CIN_CUR_BMP = 0, /* current */
    CIN_PRE_BMP = 1, /* previous */
    CIN_INT_BMP = 2  /* intermediate */
} CinVideoBitmapIndex;

typedef struct CinVideoContext {
    AVCodecContext *avctx;
    AVFrame frame;
    unsigned int bitmap_size;
    uint32_t palette[256];
    uint8_t *bitmap_table[3];
} CinVideoContext;

typedef struct CinAudioContext {
    AVFrame frame;
    int initial_decode_frame;
    int delta;
} CinAudioContext;


/* table defining a geometric sequence with multiplier = 32767 ^ (1 / 128) */
static const int16_t cinaudio_delta16_table[256] = {
         0,      0,      0,      0,      0,      0,      0,      0,
         0,      0,      0,      0,      0,      0,      0,      0,
         0,      0,      0, -30210, -27853, -25680, -23677, -21829,
    -20126, -18556, -17108, -15774, -14543, -13408, -12362, -11398,
    -10508,  -9689,  -8933,  -8236,  -7593,  -7001,  -6455,  -5951,
     -5487,  -5059,  -4664,  -4300,  -3964,  -3655,  -3370,  -3107,
     -2865,  -2641,  -2435,  -2245,  -2070,  -1908,  -1759,  -1622,
     -1495,  -1379,  -1271,  -1172,  -1080,   -996,   -918,   -847,
      -781,   -720,   -663,   -612,   -564,   -520,   -479,   -442,
      -407,   -376,   -346,   -319,   -294,   -271,   -250,   -230,
      -212,   -196,   -181,   -166,   -153,   -141,   -130,   -120,
      -111,   -102,    -94,    -87,    -80,    -74,    -68,    -62,
       -58,    -53,    -49,    -45,    -41,    -38,    -35,    -32,
       -30,    -27,    -25,    -23,    -21,    -20,    -18,    -17,
       -15,    -14,    -13,    -12,    -11,    -10,     -9,     -8,
        -7,     -6,     -5,     -4,     -3,     -2,     -1,      0,
         0,      1,      2,      3,      4,      5,      6,      7,
         8,      9,     10,     11,     12,     13,     14,     15,
        17,     18,     20,     21,     23,     25,     27,     30,
        32,     35,     38,     41,     45,     49,     53,     58,
        62,     68,     74,     80,     87,     94,    102,    111,
       120,    130,    141,    153,    166,    181,    196,    212,
       230,    250,    271,    294,    319,    346,    376,    407,
       442,    479,    520,    564,    612,    663,    720,    781,
       847,    918,    996,   1080,   1172,   1271,   1379,   1495,
      1622,   1759,   1908,   2070,   2245,   2435,   2641,   2865,
      3107,   3370,   3655,   3964,   4300,   4664,   5059,   5487,
      5951,   6455,   7001,   7593,   8236,   8933,   9689,  10508,
     11398,  12362,  13408,  14543,  15774,  17108,  18556,  20126,
     21829,  23677,  25680,  27853,  30210,      0,      0,      0,
         0,      0,      0,      0,      0,      0,      0,      0,
         0,      0,      0,      0,      0,      0,      0,      0
};

static av_cold void destroy_buffers(CinVideoContext *cin)
{
    int i;

    for (i = 0; i < 3; ++i)
        av_freep(&cin->bitmap_table[i]);
}

static av_cold int allocate_buffers(CinVideoContext *cin)
{
    int i;

    for (i = 0; i < 3; ++i) {
        cin->bitmap_table[i] = av_mallocz(cin->bitmap_size);
        if (!cin->bitmap_table[i]) {
            av_log(cin->avctx, AV_LOG_ERROR, "Can't allocate bitmap buffers.\n");
            destroy_buffers(cin);
            return AVERROR(ENOMEM);
        }
    }

    return 0;
}

static av_cold int cinvideo_decode_init(AVCodecContext *avctx)
{
    CinVideoContext *cin = avctx->priv_data;

    cin->avctx = avctx;
    avctx->pix_fmt = AV_PIX_FMT_PAL8;

    avcodec_get_frame_defaults(&cin->frame);

    cin->bitmap_size = avctx->width * avctx->height;
    if (allocate_buffers(cin))
        return AVERROR(ENOMEM);

    return 0;
}

static void cin_apply_delta_data(const unsigned char *src, unsigned char *dst,
                                 int size)
{
    while (size--)
        *dst++ += *src++;
}

static int cin_decode_huffman(const unsigned char *src, int src_size,
                              unsigned char *dst, int dst_size)
{
    int b, huff_code = 0;
    unsigned char huff_code_table[15];
    unsigned char *dst_cur       = dst;
    unsigned char *dst_end       = dst + dst_size;
    const unsigned char *src_end = src + src_size;

    memcpy(huff_code_table, src, 15);
    src += 15;

    while (src < src_end) {
        huff_code = *src++;
        if ((huff_code >> 4) == 15) {
            b          = huff_code << 4;
            huff_code  = *src++;
            *dst_cur++ = b | (huff_code >> 4);
        } else
            *dst_cur++ = huff_code_table[huff_code >> 4];
        if (dst_cur >= dst_end)
            break;

        huff_code &= 15;
        if (huff_code == 15) {
            *dst_cur++ = *src++;
        } else
            *dst_cur++ = huff_code_table[huff_code];
        if (dst_cur >= dst_end)
            break;
    }

    return dst_cur - dst;
}

static int cin_decode_lzss(const unsigned char *src, int src_size,
                           unsigned char *dst, int dst_size)
{
    uint16_t cmd;
    int i, sz, offset, code;
    unsigned char *dst_end       = dst + dst_size, *dst_start = dst;
    const unsigned char *src_end = src + src_size;

    while (src < src_end && dst < dst_end) {
        code = *src++;
        for (i = 0; i < 8 && src < src_end && dst < dst_end; ++i) {
            if (code & (1 << i)) {
                *dst++ = *src++;
            } else {
                cmd    = AV_RL16(src);
                src   += 2;
                offset = cmd >> 4;
                if ((int)(dst - dst_start) < offset + 1)
                    return AVERROR_INVALIDDATA;
                sz = (cmd & 0xF) + 2;
                /* don't use memcpy/memmove here as the decoding routine
                 * (ab)uses buffer overlappings to repeat bytes in the
                 * destination */
                sz = FFMIN(sz, dst_end - dst);
                while (sz--) {
                    *dst = *(dst - offset - 1);
                    ++dst;
                }
            }
        }
    }

    return 0;
}

<<<<<<< HEAD
static int cin_decode_rle(const unsigned char *src, int src_size, unsigned char *dst, int dst_size)
=======
static void cin_decode_rle(const unsigned char *src, int src_size,
                           unsigned char *dst, int dst_size)
>>>>>>> 0b6adcf7
{
    int len, code;
    unsigned char *dst_end       = dst + dst_size;
    const unsigned char *src_end = src + src_size;

    while (src + 1 < src_end && dst < dst_end) {
        code = *src++;
        if (code & 0x80) {
            if (src >= src_end)
                break;
            len = code - 0x7F;
            memset(dst, *src++, FFMIN(len, dst_end - dst));
        } else {
            len = code + 1;
<<<<<<< HEAD
            if (len > src_end-src) {
                av_log(NULL, AV_LOG_ERROR, "RLE overread\n");
                return AVERROR_INVALIDDATA;
            }
            memcpy(dst, src, FFMIN(len, dst_end - dst));
=======
            memcpy(dst, src, FFMIN3(len, dst_end - dst, src_end - src));
>>>>>>> 0b6adcf7
            src += len;
        }
        dst += len;
    }
    return 0;
}

static int cinvideo_decode_frame(AVCodecContext *avctx,
                                 void *data, int *got_frame,
                                 AVPacket *avpkt)
{
    const uint8_t *buf   = avpkt->data;
    int buf_size         = avpkt->size;
    CinVideoContext *cin = avctx->priv_data;
    int i, y, palette_type, palette_colors_count,
        bitmap_frame_type, bitmap_frame_size, res = 0;

    palette_type         = buf[0];
    palette_colors_count = AV_RL16(buf + 1);
    bitmap_frame_type    = buf[3];
    buf                 += 4;

    bitmap_frame_size = buf_size - 4;

    /* handle palette */
    if (bitmap_frame_size < palette_colors_count * (3 + (palette_type != 0)))
        return AVERROR_INVALIDDATA;
    if (palette_type == 0) {
        if (palette_colors_count > 256)
            return AVERROR_INVALIDDATA;
        for (i = 0; i < palette_colors_count; ++i) {
<<<<<<< HEAD
            cin->palette[i] = 0xFFU << 24 | bytestream_get_le24(&buf);
=======
            cin->palette[i]    = bytestream_get_le24(&buf);
>>>>>>> 0b6adcf7
            bitmap_frame_size -= 3;
        }
    } else {
        for (i = 0; i < palette_colors_count; ++i) {
<<<<<<< HEAD
            cin->palette[buf[0]] = 0xFFU << 24 | AV_RL24(buf+1);
            buf += 4;
            bitmap_frame_size -= 4;
=======
            cin->palette[buf[0]] = AV_RL24(buf + 1);
            buf                 += 4;
            bitmap_frame_size   -= 4;
>>>>>>> 0b6adcf7
        }
    }

    bitmap_frame_size = FFMIN(cin->bitmap_size, bitmap_frame_size);

    /* note: the decoding routines below assumes that
     * surface.width = surface.pitch */
    switch (bitmap_frame_type) {
    case 9:
        cin_decode_rle(buf, bitmap_frame_size,
                       cin->bitmap_table[CIN_CUR_BMP], cin->bitmap_size);
        break;
    case 34:
        cin_decode_rle(buf, bitmap_frame_size,
                       cin->bitmap_table[CIN_CUR_BMP], cin->bitmap_size);
        cin_apply_delta_data(cin->bitmap_table[CIN_PRE_BMP],
                             cin->bitmap_table[CIN_CUR_BMP], cin->bitmap_size);
        break;
    case 35:
<<<<<<< HEAD
        bitmap_frame_size = cin_decode_huffman(buf, bitmap_frame_size,
          cin->bitmap_table[CIN_INT_BMP], cin->bitmap_size);
=======
        cin_decode_huffman(buf, bitmap_frame_size,
                           cin->bitmap_table[CIN_INT_BMP], cin->bitmap_size);
>>>>>>> 0b6adcf7
        cin_decode_rle(cin->bitmap_table[CIN_INT_BMP], bitmap_frame_size,
                       cin->bitmap_table[CIN_CUR_BMP], cin->bitmap_size);
        break;
    case 36:
        bitmap_frame_size = cin_decode_huffman(buf, bitmap_frame_size,
                                               cin->bitmap_table[CIN_INT_BMP],
                                               cin->bitmap_size);
        cin_decode_rle(cin->bitmap_table[CIN_INT_BMP], bitmap_frame_size,
                       cin->bitmap_table[CIN_CUR_BMP], cin->bitmap_size);
        cin_apply_delta_data(cin->bitmap_table[CIN_PRE_BMP],
                             cin->bitmap_table[CIN_CUR_BMP], cin->bitmap_size);
        break;
    case 37:
        cin_decode_huffman(buf, bitmap_frame_size,
                           cin->bitmap_table[CIN_CUR_BMP], cin->bitmap_size);
        break;
    case 38:
        res = cin_decode_lzss(buf, bitmap_frame_size,
                              cin->bitmap_table[CIN_CUR_BMP],
                              cin->bitmap_size);
        if (res < 0)
            return res;
        break;
    case 39:
        res = cin_decode_lzss(buf, bitmap_frame_size,
                              cin->bitmap_table[CIN_CUR_BMP],
                              cin->bitmap_size);
        if (res < 0)
            return res;
        cin_apply_delta_data(cin->bitmap_table[CIN_PRE_BMP],
                             cin->bitmap_table[CIN_CUR_BMP], cin->bitmap_size);
        break;
    }

    cin->frame.buffer_hints = FF_BUFFER_HINTS_VALID | FF_BUFFER_HINTS_PRESERVE | FF_BUFFER_HINTS_REUSABLE;
<<<<<<< HEAD
    if ((res = avctx->reget_buffer(avctx, &cin->frame))) {
        av_log(cin->avctx, AV_LOG_ERROR, "failed to allocate a frame\n");
=======
    if ((res = avctx->reget_buffer(avctx, &cin->frame)) < 0) {
        av_log(cin->avctx, AV_LOG_ERROR,
               "delphinecinvideo: reget_buffer() failed to allocate a frame\n");
>>>>>>> 0b6adcf7
        return res;
    }

    memcpy(cin->frame.data[1], cin->palette, sizeof(cin->palette));
    cin->frame.palette_has_changed = 1;
    for (y = 0; y < cin->avctx->height; ++y)
        memcpy(cin->frame.data[0] + (cin->avctx->height - 1 - y) * cin->frame.linesize[0],
               cin->bitmap_table[CIN_CUR_BMP] + y * cin->avctx->width,
               cin->avctx->width);

    FFSWAP(uint8_t *, cin->bitmap_table[CIN_CUR_BMP],
                      cin->bitmap_table[CIN_PRE_BMP]);

    *got_frame = 1;
    *(AVFrame *)data = cin->frame;

    return buf_size;
}

static av_cold int cinvideo_decode_end(AVCodecContext *avctx)
{
    CinVideoContext *cin = avctx->priv_data;

    if (cin->frame.data[0])
        avctx->release_buffer(avctx, &cin->frame);

    destroy_buffers(cin);

    return 0;
}

static av_cold int cinaudio_decode_init(AVCodecContext *avctx)
{
    CinAudioContext *cin = avctx->priv_data;

    cin->initial_decode_frame = 1;
    cin->delta                = 0;
    avctx->sample_fmt         = AV_SAMPLE_FMT_S16;
    avctx->channels           = 1;
    avctx->channel_layout     = AV_CH_LAYOUT_MONO;

    avcodec_get_frame_defaults(&cin->frame);
    avctx->coded_frame = &cin->frame;

    return 0;
}

static int cinaudio_decode_frame(AVCodecContext *avctx, void *data,
                                 int *got_frame_ptr, AVPacket *avpkt)
{
    const uint8_t *buf     = avpkt->data;
    CinAudioContext *cin   = avctx->priv_data;
    const uint8_t *buf_end = buf + avpkt->size;
    int16_t *samples;
    int delta, ret;

    /* get output buffer */
    cin->frame.nb_samples = avpkt->size - cin->initial_decode_frame;
    if ((ret = ff_get_buffer(avctx, &cin->frame)) < 0) {
        av_log(avctx, AV_LOG_ERROR, "get_buffer() failed\n");
        return ret;
    }
    samples = (int16_t *)cin->frame.data[0];

    delta = cin->delta;
    if (cin->initial_decode_frame) {
        cin->initial_decode_frame = 0;
        delta                     = sign_extend(AV_RL16(buf), 16);
        buf                      += 2;
        *samples++                = delta;
    }
    while (buf < buf_end) {
        delta     += cinaudio_delta16_table[*buf++];
        delta      = av_clip_int16(delta);
        *samples++ = delta;
    }
    cin->delta = delta;

    *got_frame_ptr   = 1;
    *(AVFrame *)data = cin->frame;

    return avpkt->size;
}

AVCodec ff_dsicinvideo_decoder = {
    .name           = "dsicinvideo",
    .type           = AVMEDIA_TYPE_VIDEO,
    .id             = AV_CODEC_ID_DSICINVIDEO,
    .priv_data_size = sizeof(CinVideoContext),
    .init           = cinvideo_decode_init,
    .close          = cinvideo_decode_end,
    .decode         = cinvideo_decode_frame,
    .capabilities   = CODEC_CAP_DR1,
    .long_name      = NULL_IF_CONFIG_SMALL("Delphine Software International CIN video"),
};

AVCodec ff_dsicinaudio_decoder = {
    .name           = "dsicinaudio",
    .type           = AVMEDIA_TYPE_AUDIO,
    .id             = AV_CODEC_ID_DSICINAUDIO,
    .priv_data_size = sizeof(CinAudioContext),
    .init           = cinaudio_decode_init,
    .decode         = cinaudio_decode_frame,
    .capabilities   = CODEC_CAP_DR1,
    .long_name      = NULL_IF_CONFIG_SMALL("Delphine Software International CIN audio"),
};<|MERGE_RESOLUTION|>--- conflicted
+++ resolved
@@ -205,12 +205,8 @@
     return 0;
 }
 
-<<<<<<< HEAD
-static int cin_decode_rle(const unsigned char *src, int src_size, unsigned char *dst, int dst_size)
-=======
-static void cin_decode_rle(const unsigned char *src, int src_size,
-                           unsigned char *dst, int dst_size)
->>>>>>> 0b6adcf7
+static int cin_decode_rle(const unsigned char *src, int src_size,
+                          unsigned char *dst, int dst_size)
 {
     int len, code;
     unsigned char *dst_end       = dst + dst_size;
@@ -219,21 +215,15 @@
     while (src + 1 < src_end && dst < dst_end) {
         code = *src++;
         if (code & 0x80) {
-            if (src >= src_end)
-                break;
             len = code - 0x7F;
             memset(dst, *src++, FFMIN(len, dst_end - dst));
         } else {
             len = code + 1;
-<<<<<<< HEAD
             if (len > src_end-src) {
                 av_log(NULL, AV_LOG_ERROR, "RLE overread\n");
                 return AVERROR_INVALIDDATA;
             }
-            memcpy(dst, src, FFMIN(len, dst_end - dst));
-=======
             memcpy(dst, src, FFMIN3(len, dst_end - dst, src_end - src));
->>>>>>> 0b6adcf7
             src += len;
         }
         dst += len;
@@ -265,24 +255,14 @@
         if (palette_colors_count > 256)
             return AVERROR_INVALIDDATA;
         for (i = 0; i < palette_colors_count; ++i) {
-<<<<<<< HEAD
-            cin->palette[i] = 0xFFU << 24 | bytestream_get_le24(&buf);
-=======
-            cin->palette[i]    = bytestream_get_le24(&buf);
->>>>>>> 0b6adcf7
+            cin->palette[i]    = 0xFFU << 24 | bytestream_get_le24(&buf);
             bitmap_frame_size -= 3;
         }
     } else {
         for (i = 0; i < palette_colors_count; ++i) {
-<<<<<<< HEAD
-            cin->palette[buf[0]] = 0xFFU << 24 | AV_RL24(buf+1);
+            cin->palette[buf[0]] = 0xFFU << 24 | AV_RL24(buf + 1);
             buf += 4;
             bitmap_frame_size -= 4;
-=======
-            cin->palette[buf[0]] = AV_RL24(buf + 1);
-            buf                 += 4;
-            bitmap_frame_size   -= 4;
->>>>>>> 0b6adcf7
         }
     }
 
@@ -302,13 +282,8 @@
                              cin->bitmap_table[CIN_CUR_BMP], cin->bitmap_size);
         break;
     case 35:
-<<<<<<< HEAD
         bitmap_frame_size = cin_decode_huffman(buf, bitmap_frame_size,
           cin->bitmap_table[CIN_INT_BMP], cin->bitmap_size);
-=======
-        cin_decode_huffman(buf, bitmap_frame_size,
-                           cin->bitmap_table[CIN_INT_BMP], cin->bitmap_size);
->>>>>>> 0b6adcf7
         cin_decode_rle(cin->bitmap_table[CIN_INT_BMP], bitmap_frame_size,
                        cin->bitmap_table[CIN_CUR_BMP], cin->bitmap_size);
         break;
@@ -344,14 +319,8 @@
     }
 
     cin->frame.buffer_hints = FF_BUFFER_HINTS_VALID | FF_BUFFER_HINTS_PRESERVE | FF_BUFFER_HINTS_REUSABLE;
-<<<<<<< HEAD
-    if ((res = avctx->reget_buffer(avctx, &cin->frame))) {
+    if ((res = avctx->reget_buffer(avctx, &cin->frame)) < 0) {
         av_log(cin->avctx, AV_LOG_ERROR, "failed to allocate a frame\n");
-=======
-    if ((res = avctx->reget_buffer(avctx, &cin->frame)) < 0) {
-        av_log(cin->avctx, AV_LOG_ERROR,
-               "delphinecinvideo: reget_buffer() failed to allocate a frame\n");
->>>>>>> 0b6adcf7
         return res;
     }
 
