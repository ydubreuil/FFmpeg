--- conflicted
+++ resolved
@@ -233,17 +233,9 @@
 
     SeqVideoContext *seq = avctx->priv_data;
 
-<<<<<<< HEAD
-    seq->frame.reference = 3;
-    seq->frame.buffer_hints = FF_BUFFER_HINTS_VALID | FF_BUFFER_HINTS_PRESERVE | FF_BUFFER_HINTS_REUSABLE;
-    if (avctx->reget_buffer(avctx, &seq->frame)) {
+    if ((ret = ff_reget_buffer(avctx, &seq->frame)) < 0) {
         av_log(seq->avctx, AV_LOG_ERROR, "reget_buffer() failed\n");
-        return -1;
-=======
-    if ((ret = ff_reget_buffer(avctx, &seq->frame)) < 0) {
-        av_log(seq->avctx, AV_LOG_ERROR, "tiertexseqvideo: reget_buffer() failed\n");
         return ret;
->>>>>>> 759001c5
     }
 
     if (seqvideo_decode(seq, buf, buf_size))
