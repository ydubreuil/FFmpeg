--- conflicted
+++ resolved
@@ -789,8 +789,7 @@
     x->encoder_handle = NULL;
 
     av_freep(&avctx->extradata);
-<<<<<<< HEAD
-    if( x->twopassbuffer != NULL ) {
+    if (x->twopassbuffer) {
         av_freep(&x->twopassbuffer);
         av_freep(&x->old_twopassbuffer);
         avctx->stats_out = NULL;
@@ -799,11 +798,6 @@
         unlink(x->twopassfile);
         close(x->twopassfd);
         x->twopassfd = -1;
-=======
-    if (x->twopassbuffer) {
-        av_free(x->twopassbuffer);
-        av_free(x->old_twopassbuffer);
->>>>>>> 4b1f5e50
     }
     av_freep(&x->twopassfile);
     av_freep(&x->intra_matrix);
