/*
 * Copyright (c) 2011 Stefano Sabatini
 * This file is part of FFmpeg.
 *
 * FFmpeg is free software; you can redistribute it and/or
 * modify it under the terms of the GNU Lesser General Public
 * License as published by the Free Software Foundation; either
 * version 2.1 of the License, or (at your option) any later version.
 *
 * FFmpeg is distributed in the hope that it will be useful,
 * but WITHOUT ANY WARRANTY; without even the implied warranty of
 * MERCHANTABILITY or FITNESS FOR A PARTICULAR PURPOSE.  See the GNU
 * Lesser General Public License for more details.
 *
 * You should have received a copy of the GNU Lesser General Public
 * License along with FFmpeg; if not, write to the Free Software
 * Foundation, Inc., 51 Franklin Street, Fifth Floor, Boston, MA 02110-1301 USA
 */

/**
 * @file
 * filter for showing textual video frame information
 */

#include <inttypes.h>

#include "libavutil/adler32.h"
#include "libavutil/display.h"
#include "libavutil/imgutils.h"
#include "libavutil/internal.h"
#include "libavutil/pixdesc.h"
#include "libavutil/stereo3d.h"
#include "libavutil/timestamp.h"

#include "avfilter.h"
#include "internal.h"
#include "video.h"

static void dump_stereo3d(AVFilterContext *ctx, AVFrameSideData *sd)
{
    AVStereo3D *stereo;

    av_log(ctx, AV_LOG_INFO, "stereoscopic information: ");
    if (sd->size < sizeof(*stereo)) {
        av_log(ctx, AV_LOG_INFO, "invalid data");
        return;
    }

    stereo = (AVStereo3D *)sd->data;

    av_log(ctx, AV_LOG_INFO, "type - ");
    switch (stereo->type) {
    case AV_STEREO3D_2D:                  av_log(ctx, AV_LOG_INFO, "2D");                     break;
    case AV_STEREO3D_SIDEBYSIDE:          av_log(ctx, AV_LOG_INFO, "side by side");           break;
    case AV_STEREO3D_TOPBOTTOM:           av_log(ctx, AV_LOG_INFO, "top and bottom");         break;
    case AV_STEREO3D_FRAMESEQUENCE:       av_log(ctx, AV_LOG_INFO, "frame alternate");        break;
    case AV_STEREO3D_CHECKERBOARD:        av_log(ctx, AV_LOG_INFO, "checkerboard");           break;
    case AV_STEREO3D_LINES:               av_log(ctx, AV_LOG_INFO, "interleaved lines");      break;
    case AV_STEREO3D_COLUMNS:             av_log(ctx, AV_LOG_INFO, "interleaved columns");    break;
    case AV_STEREO3D_SIDEBYSIDE_QUINCUNX: av_log(ctx, AV_LOG_INFO, "side by side "
                                                                   "(quincunx subsampling)"); break;
    default:                              av_log(ctx, AV_LOG_WARNING, "unknown");             break;
    }

    if (stereo->flags & AV_STEREO3D_FLAG_INVERT)
        av_log(ctx, AV_LOG_INFO, " (inverted)");
}

static void update_sample_stats(const uint8_t *src, int len, int64_t *sum, int64_t *sum2)
{
    int i;

    for (i = 0; i < len; i++) {
        *sum += src[i];
        *sum2 += src[i] * src[i];
    }
}

static int filter_frame(AVFilterLink *inlink, AVFrame *frame)
{
    AVFilterContext *ctx = inlink->dst;
    const AVPixFmtDescriptor *desc = av_pix_fmt_desc_get(inlink->format);
    uint32_t plane_checksum[4] = {0}, checksum = 0;
    int64_t sum[4] = {0}, sum2[4] = {0};
    int32_t pixelcount[4] = {0};
    int i, plane, vsub = desc->log2_chroma_h;

    for (plane = 0; plane < 4 && frame->data[plane] && frame->linesize[plane]; plane++) {
        uint8_t *data = frame->data[plane];
        int h = plane == 1 || plane == 2 ? FF_CEIL_RSHIFT(inlink->h, vsub) : inlink->h;
        int linesize = av_image_get_linesize(frame->format, frame->width, plane);

        if (linesize < 0)
            return linesize;

        for (i = 0; i < h; i++) {
            plane_checksum[plane] = av_adler32_update(plane_checksum[plane], data, linesize);
            checksum = av_adler32_update(checksum, data, linesize);

            update_sample_stats(data, linesize, sum+plane, sum2+plane);
            pixelcount[plane] += linesize;
            data += frame->linesize[plane];
        }
    }

    av_log(ctx, AV_LOG_INFO,
           "n:%4"PRId64" pts:%7s pts_time:%-7s pos:%9"PRId64" "
           "fmt:%s sar:%d/%d s:%dx%d i:%c iskey:%d type:%c "
           "checksum:%08"PRIX32" plane_checksum:[%08"PRIX32,
           inlink->frame_count,
           av_ts2str(frame->pts), av_ts2timestr(frame->pts, &inlink->time_base), av_frame_get_pkt_pos(frame),
           desc->name,
           frame->sample_aspect_ratio.num, frame->sample_aspect_ratio.den,
           frame->width, frame->height,
           !frame->interlaced_frame ? 'P' :         /* Progressive  */
           frame->top_field_first   ? 'T' : 'B',    /* Top / Bottom */
           frame->key_frame,
           av_get_picture_type_char(frame->pict_type),
           checksum, plane_checksum[0]);

    for (plane = 1; plane < 4 && frame->data[plane] && frame->linesize[plane]; plane++)
        av_log(ctx, AV_LOG_INFO, " %08"PRIX32, plane_checksum[plane]);
    av_log(ctx, AV_LOG_INFO, "] mean:[");
    for (plane = 0; plane < 4 && frame->data[plane] && frame->linesize[plane]; plane++)
        av_log(ctx, AV_LOG_INFO, "%"PRId64" ", (sum[plane] + pixelcount[plane]/2) / pixelcount[plane]);
    av_log(ctx, AV_LOG_INFO, "\b] stdev:[");
    for (plane = 0; plane < 4 && frame->data[plane] && frame->linesize[plane]; plane++)
        av_log(ctx, AV_LOG_INFO, "%3.1f ",
               sqrt((sum2[plane] - sum[plane]*(double)sum[plane]/pixelcount[plane])/pixelcount[plane]));
    av_log(ctx, AV_LOG_INFO, "\b]\n");

    for (i = 0; i < frame->nb_side_data; i++) {
        AVFrameSideData *sd = frame->side_data[i];

        av_log(ctx, AV_LOG_INFO, "  side data - ");
        switch (sd->type) {
        case AV_FRAME_DATA_PANSCAN:
            av_log(ctx, AV_LOG_INFO, "pan/scan");
            break;
        case AV_FRAME_DATA_A53_CC:
            av_log(ctx, AV_LOG_INFO, "A/53 closed captions (%d bytes)", sd->size);
            break;
        case AV_FRAME_DATA_STEREO3D:
            dump_stereo3d(ctx, sd);
            break;
        case AV_FRAME_DATA_DISPLAYMATRIX:
            av_log(ctx, AV_LOG_INFO, "displaymatrix: rotation of %.2f degrees",
                   av_display_rotation_get((int32_t *)sd->data));
            break;
        case AV_FRAME_DATA_AFD:
            av_log(ctx, AV_LOG_INFO, "afd: value of %"PRIu8, sd->data[0]);
            break;
        default:
            av_log(ctx, AV_LOG_WARNING, "unknown side data type %d (%d bytes)",
                   sd->type, sd->size);
            break;
        }

        av_log(ctx, AV_LOG_INFO, "\n");
    }

    return ff_filter_frame(inlink->dst->outputs[0], frame);
}

static int config_props(AVFilterContext *ctx, AVFilterLink *link, int is_out)
{

    av_log(ctx, AV_LOG_INFO, "config %s time_base: %d/%d, frame_rate: %d/%d\n",
<<<<<<< HEAD
           is_out ? "out" :"in",
           link->time_base.num, link->time_base.den,
           link->frame_rate.num, link->frame_rate.den
    );
=======
           is_out ? "out" : "in",
           link->time_base.num, link->time_base.den,
           link->frame_rate.num, link->frame_rate.den);
>>>>>>> 1339009c

    return 0;
}

static int config_props_in(AVFilterLink *link)
{
    AVFilterContext *ctx = link->dst;
    return config_props(ctx, link, 0);
}

static int config_props_out(AVFilterLink *link)
{
    AVFilterContext *ctx = link->src;
    return config_props(ctx, link, 1);
}

static const AVFilterPad avfilter_vf_showinfo_inputs[] = {
    {
<<<<<<< HEAD
        .name         = "default",
        .type         = AVMEDIA_TYPE_VIDEO,
        .filter_frame = filter_frame,
        .config_props  = config_props_in,
=======
        .name             = "default",
        .type             = AVMEDIA_TYPE_VIDEO,
        .get_video_buffer = ff_null_get_video_buffer,
        .filter_frame     = filter_frame,
        .config_props     = config_props_in,
>>>>>>> 1339009c
    },
    { NULL }
};

static const AVFilterPad avfilter_vf_showinfo_outputs[] = {
    {
        .name = "default",
        .type = AVMEDIA_TYPE_VIDEO,
        .config_props  = config_props_out,
    },
    { NULL }
};

AVFilter ff_vf_showinfo = {
    .name        = "showinfo",
    .description = NULL_IF_CONFIG_SMALL("Show textual information for each video frame."),
    .inputs      = avfilter_vf_showinfo_inputs,
    .outputs     = avfilter_vf_showinfo_outputs,
};<|MERGE_RESOLUTION|>--- conflicted
+++ resolved
@@ -166,16 +166,9 @@
 {
 
     av_log(ctx, AV_LOG_INFO, "config %s time_base: %d/%d, frame_rate: %d/%d\n",
-<<<<<<< HEAD
-           is_out ? "out" :"in",
-           link->time_base.num, link->time_base.den,
-           link->frame_rate.num, link->frame_rate.den
-    );
-=======
            is_out ? "out" : "in",
            link->time_base.num, link->time_base.den,
            link->frame_rate.num, link->frame_rate.den);
->>>>>>> 1339009c
 
     return 0;
 }
@@ -194,18 +187,10 @@
 
 static const AVFilterPad avfilter_vf_showinfo_inputs[] = {
     {
-<<<<<<< HEAD
-        .name         = "default",
-        .type         = AVMEDIA_TYPE_VIDEO,
-        .filter_frame = filter_frame,
-        .config_props  = config_props_in,
-=======
         .name             = "default",
         .type             = AVMEDIA_TYPE_VIDEO,
-        .get_video_buffer = ff_null_get_video_buffer,
         .filter_frame     = filter_frame,
         .config_props     = config_props_in,
->>>>>>> 1339009c
     },
     { NULL }
 };
