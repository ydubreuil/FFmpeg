--- conflicted
+++ resolved
@@ -169,7 +169,6 @@
 } DrawTextContext;
 
 #define OFFSET(x) offsetof(DrawTextContext, x)
-<<<<<<< HEAD
 #define FLAGS AV_OPT_FLAG_FILTERING_PARAM|AV_OPT_FLAG_VIDEO_PARAM
 
 static const AVOption drawtext_options[]= {
@@ -201,45 +200,6 @@
 {"rate",     "set rate (timecode only)", OFFSET(tc_rate),        AV_OPT_TYPE_RATIONAL, {.dbl=0},          0,  INT_MAX, FLAGS},
 {"reload",   "reload text file for each frame", OFFSET(reload),  AV_OPT_TYPE_INT,    {.i64=0},            0,        1, FLAGS},
 {"fix_bounds", "if true, check and fix text coords to avoid clipping", OFFSET(fix_bounds), AV_OPT_TYPE_INT, {.i64=1}, 0, 1, FLAGS},
-
-/* FT_LOAD_* flags */
-{"ft_load_flags", "set font loading flags for libfreetype",   OFFSET(ft_load_flags),  AV_OPT_TYPE_FLAGS,  {.i64=FT_LOAD_DEFAULT|FT_LOAD_RENDER}, 0, INT_MAX, FLAGS, "ft_load_flags"},
-{"default",                     "set default",                     0, AV_OPT_TYPE_CONST, {.i64=FT_LOAD_DEFAULT},                     INT_MIN, INT_MAX, FLAGS, "ft_load_flags"},
-{"no_scale",                    "set no_scale",                    0, AV_OPT_TYPE_CONST, {.i64=FT_LOAD_NO_SCALE},                    INT_MIN, INT_MAX, FLAGS, "ft_load_flags"},
-{"no_hinting",                  "set no_hinting",                  0, AV_OPT_TYPE_CONST, {.i64=FT_LOAD_NO_HINTING},                  INT_MIN, INT_MAX, FLAGS, "ft_load_flags"},
-{"render",                      "set render",                      0, AV_OPT_TYPE_CONST, {.i64=FT_LOAD_RENDER},                      INT_MIN, INT_MAX, FLAGS, "ft_load_flags"},
-{"no_bitmap",                   "set no_bitmap",                   0, AV_OPT_TYPE_CONST, {.i64=FT_LOAD_NO_BITMAP},                   INT_MIN, INT_MAX, FLAGS, "ft_load_flags"},
-{"vertical_layout",             "set vertical_layout",             0, AV_OPT_TYPE_CONST, {.i64=FT_LOAD_VERTICAL_LAYOUT},             INT_MIN, INT_MAX, FLAGS, "ft_load_flags"},
-{"force_autohint",              "set force_autohint",              0, AV_OPT_TYPE_CONST, {.i64=FT_LOAD_FORCE_AUTOHINT},              INT_MIN, INT_MAX, FLAGS, "ft_load_flags"},
-{"crop_bitmap",                 "set crop_bitmap",                 0, AV_OPT_TYPE_CONST, {.i64=FT_LOAD_CROP_BITMAP},                 INT_MIN, INT_MAX, FLAGS, "ft_load_flags"},
-{"pedantic",                    "set pedantic",                    0, AV_OPT_TYPE_CONST, {.i64=FT_LOAD_PEDANTIC},                    INT_MIN, INT_MAX, FLAGS, "ft_load_flags"},
-{"ignore_global_advance_width", "set ignore_global_advance_width", 0, AV_OPT_TYPE_CONST, {.i64=FT_LOAD_IGNORE_GLOBAL_ADVANCE_WIDTH}, INT_MIN, INT_MAX, FLAGS, "ft_load_flags"},
-{"no_recurse",                  "set no_recurse",                  0, AV_OPT_TYPE_CONST, {.i64=FT_LOAD_NO_RECURSE},                  INT_MIN, INT_MAX, FLAGS, "ft_load_flags"},
-{"ignore_transform",            "set ignore_transform",            0, AV_OPT_TYPE_CONST, {.i64=FT_LOAD_IGNORE_TRANSFORM},            INT_MIN, INT_MAX, FLAGS, "ft_load_flags"},
-{"monochrome",                  "set monochrome",                  0, AV_OPT_TYPE_CONST, {.i64=FT_LOAD_MONOCHROME},                  INT_MIN, INT_MAX, FLAGS, "ft_load_flags"},
-{"linear_design",               "set linear_design",               0, AV_OPT_TYPE_CONST, {.i64=FT_LOAD_LINEAR_DESIGN},               INT_MIN, INT_MAX, FLAGS, "ft_load_flags"},
-{"no_autohint",                 "set no_autohint",                 0, AV_OPT_TYPE_CONST, {.i64=FT_LOAD_NO_AUTOHINT},                 INT_MIN, INT_MAX, FLAGS, "ft_load_flags"},
-{NULL},
-=======
-#define FLAGS AV_OPT_FLAG_VIDEO_PARAM
-
-static const AVOption drawtext_options[]= {
-    { "fontfile",    NULL,                   OFFSET(fontfile),           AV_OPT_TYPE_STRING,                              .flags = FLAGS },
-    { "text",        NULL,                   OFFSET(text),               AV_OPT_TYPE_STRING,                              .flags = FLAGS },
-    { "textfile",    NULL,                   OFFSET(textfile),           AV_OPT_TYPE_STRING,                              .flags = FLAGS },
-    { "fontcolor",   NULL,                   OFFSET(fontcolor_string),   AV_OPT_TYPE_STRING, { .str = "black" },          .flags = FLAGS },
-    { "boxcolor",    NULL,                   OFFSET(boxcolor_string),    AV_OPT_TYPE_STRING, { .str = "white" },          .flags = FLAGS },
-    { "shadowcolor", NULL,                   OFFSET(shadowcolor_string), AV_OPT_TYPE_STRING, { .str = "black" },          .flags = FLAGS },
-    { "box",         NULL,                   OFFSET(draw_box),           AV_OPT_TYPE_INT,    { .i64 = 0       }, 0,       1,       FLAGS },
-    { "fontsize",    NULL,                   OFFSET(fontsize),           AV_OPT_TYPE_INT,    { .i64 = 16      }, 1,       72,      FLAGS },
-    { "x",           NULL,                   OFFSET(x_expr),             AV_OPT_TYPE_STRING, { .str = "0"     },          .flags = FLAGS },
-    { "y",           NULL,                   OFFSET(y_expr),             AV_OPT_TYPE_STRING, { .str = "0"     },          .flags = FLAGS },
-    { "shadowx",     NULL,                   OFFSET(shadowx),            AV_OPT_TYPE_INT,    { .i64 = 0       }, INT_MIN, INT_MAX, FLAGS },
-    { "shadowy",     NULL,                   OFFSET(shadowy),            AV_OPT_TYPE_INT,    { .i64 = 0       }, INT_MIN, INT_MAX, FLAGS },
-    { "tabsize",     NULL,                   OFFSET(tabsize),            AV_OPT_TYPE_INT,    { .i64 = 4       }, 0,       INT_MAX, FLAGS },
-    { "draw",        "if false do not draw", OFFSET(d_expr),             AV_OPT_TYPE_STRING, { .str = "1"     },          .flags = FLAGS },
-    { "fix_bounds",  "if true, check and fix text coords to avoid clipping",
-                                            OFFSET(fix_bounds),          AV_OPT_TYPE_INT,    { .i64 = 1       }, 0,       1,       FLAGS },
 
     /* FT_LOAD_* flags */
     { "ft_load_flags", "set font loading flags for libfreetype", OFFSET(ft_load_flags), AV_OPT_TYPE_FLAGS, { .i64 = FT_LOAD_DEFAULT | FT_LOAD_RENDER}, 0, INT_MAX, FLAGS, "ft_load_flags" },
@@ -259,7 +219,6 @@
         { "linear_design",               NULL, 0, AV_OPT_TYPE_CONST, { .i64 = FT_LOAD_LINEAR_DESIGN },               .flags = FLAGS, .unit = "ft_load_flags" },
         { "no_autohint",                 NULL, 0, AV_OPT_TYPE_CONST, { .i64 = FT_LOAD_NO_AUTOHINT },                 .flags = FLAGS, .unit = "ft_load_flags" },
     { NULL},
->>>>>>> 8ec464c6
 };
 
 AVFILTER_DEFINE_CLASS(drawtext);
@@ -463,17 +422,7 @@
     DrawTextContext *dtext = ctx->priv;
     Glyph *glyph;
 
-<<<<<<< HEAD
-    dtext->class = &drawtext_class;
-    av_opt_set_defaults(dtext);
-
-    if ((err = av_set_options_string(dtext, args, "=", ":")) < 0)
-        return err;
-
     if (!dtext->fontfile && !CONFIG_FONTCONFIG) {
-=======
-    if (!dtext->fontfile) {
->>>>>>> 8ec464c6
         av_log(ctx, AV_LOG_ERROR, "No font filename provided\n");
         return AVERROR(EINVAL);
     }
@@ -584,19 +533,14 @@
 {
     DrawTextContext *dtext = ctx->priv;
 
-<<<<<<< HEAD
     av_expr_free(dtext->x_pexpr); dtext->x_pexpr = NULL;
     av_expr_free(dtext->y_pexpr); dtext->y_pexpr = NULL;
     av_expr_free(dtext->draw_pexpr); dtext->draw_pexpr = NULL;
-    av_opt_free(dtext);
 
     av_freep(&dtext->positions);
     dtext->nb_positions = 0;
 
-=======
-    av_freep(&dtext->expanded_text);
-    av_freep(&dtext->positions);
->>>>>>> 8ec464c6
+
     av_tree_enumerate(dtext->glyphs, NULL, NULL, glyph_enu_free);
     av_tree_destroy(dtext->glyphs);
     dtext->glyphs = NULL;
@@ -1086,5 +1030,4 @@
     .inputs    = avfilter_vf_drawtext_inputs,
     .outputs   = avfilter_vf_drawtext_outputs,
     .process_command = command,
-    .priv_class = &drawtext_class,
 };