#!/bin/sh
#
# automatic regression test for libavformat
#
#
#set -x

set -e

. $(dirname $0)/regression-funcs.sh

eval do_$test=y

ENC_OPTS="$ENC_OPTS -metadata title=lavftest"

do_lavf_fate()
{
    file=${outfile}lavf.$1
    input="${samples}/$2"
    do_avconv $file $DEC_OPTS -i "$input" $ENC_OPTS -vcodec copy -acodec copy
    do_avconv_crc $file $DEC_OPTS -i $target_path/$file $3
}

do_lavf()
{
    file=${outfile}lavf.$1
    do_avconv $file $DEC_OPTS -f image2 -vcodec pgmyuv -i $raw_src $DEC_OPTS -ar 44100 -f s16le $2 -i $pcm_src $ENC_OPTS -b:a 64k -t 1 -qscale:v 10 $3
    do_avconv_crc $file $DEC_OPTS -i $target_path/$file $4
}

do_lavf_timecode_nodrop() { do_lavf $1 "" "$2 -timecode 02:56:14:13"; }
do_lavf_timecode_drop()   { do_lavf $1 "" "$2 -timecode 02:56:14.13 -r 30000/1001"; }

do_lavf_timecode()
{
    do_lavf_timecode_nodrop "$@"
    do_lavf_timecode_drop "$@"
    do_lavf $1 "" "$2"
}

do_streamed_images()
{
    file=${outfile}${1}pipe.$1
    do_avconv $file $DEC_OPTS -f image2 -vcodec pgmyuv -i $raw_src -f image2pipe $ENC_OPTS -t 1 -qscale 10
    do_avconv_crc $file $DEC_OPTS -f image2pipe -i $target_path/$file
}

do_image_formats()
{
    outfile="$datadir/images/$1/"
    mkdir -p "$outfile"
    file=${outfile}%02d.$1
    run_avconv $DEC_OPTS -f image2 -vcodec pgmyuv -i $raw_src $2 $ENC_OPTS -t 0.5 -y -qscale 10 $target_path/$file
    do_md5sum ${outfile}02.$1
    do_avconv_crc $file $DEC_OPTS -i $target_path/$file $3
    wc -c ${outfile}02.$1
}

do_audio_only()
{
    file=${outfile}lavf.$1
    do_avconv $file $DEC_OPTS $2 -ar 44100 -f s16le -i $pcm_src $ENC_OPTS -t 1 -qscale 10 $3
    do_avconv_crc $file $DEC_OPTS $4 -i $target_path/$file
}

if [ -n "$do_avi" ] ; then
do_lavf avi "" "-acodec mp2 -ab 64k"
fi

if [ -n "$do_asf" ] ; then
do_lavf asf "" "-acodec mp2 -ab 64k" "-r 25"
fi

if [ -n "$do_rm" ] ; then
file=${outfile}lavf.rm
do_avconv $file $DEC_OPTS -f image2 -vcodec pgmyuv -i $raw_src $DEC_OPTS -ar 44100 -f s16le -i $pcm_src $ENC_OPTS -t 1 -qscale 10 -acodec ac3_fixed -ab 64k
# broken
#do_avconv_crc $file -i $target_path/$file
fi

if [ -n "$do_mpg" ] ; then
do_lavf_timecode mpg "-ab 64k"
fi

if [ -n "$do_mxf" ] ; then
do_lavf_timecode mxf "-ar 48000 -bf 2"
fi

if [ -n "$do_mxf_d10" ]; then
do_lavf mxf_d10 "-ar 48000 -ac 2" "-r 25 -s 720x576 -vf pad=720:608:0:32 -vcodec mpeg2video -g 0 -flags +ildct+low_delay -dc 10 -non_linear_quant 1 -intra_vlc 1 -qscale 1 -ps 1 -qmin 1 -rc_max_vbv_use 1 -rc_min_vbv_use 1 -pix_fmt yuv422p -minrate 30000k -maxrate 30000k -b 30000k -bufsize 1200000 -top 1 -rc_init_occupancy 1200000 -qmax 12 -f mxf_d10"
fi

if [ -n "$do_ts" ] ; then
do_lavf ts "" "-ab 64k -mpegts_transport_stream_id 42"
fi

if [ -n "$do_swf" ] ; then
do_lavf swf "" "-an"
fi

if [ -n "$do_ffm" ] ; then
do_lavf ffm "-ab 64k"
fi

if [ -n "$do_flv_fmt" ] ; then
do_lavf flv "" "-an"
fi

if [ -n "$do_mov" ] ; then
do_lavf mov "" "-movflags +rtphint -acodec pcm_alaw -vcodec mpeg4"
do_lavf_timecode mov "-acodec pcm_alaw -vcodec mpeg4"
fi

if [ -n "$do_ismv" ] ; then
do_lavf_timecode ismv "-an -vcodec mpeg4"
fi

if [ -n "$do_dv_fmt" ] ; then
<<<<<<< HEAD
do_lavf_timecode_nodrop dv "-ar 48000 -r 25 -s pal -ac 2"
do_lavf_timecode_drop   dv "-ar 48000 -pix_fmt yuv411p -s ntsc -ac 2"
do_lavf dv "-ar 48000" "-r 25 -s pal -ac 2"
=======
do_lavf dv "-ar 48000 -channel_layout stereo" "-r 25 -s pal"
>>>>>>> 394dbde5
fi

if [ -n "$do_gxf" ] ; then
do_lavf_timecode_nodrop gxf "-ar 48000 -r 25 -s pal -ac 1"
do_lavf_timecode_drop   gxf "-ar 48000 -s ntsc -ac 1"
do_lavf gxf "-ar 48000" "-r 25 -s pal -ac 1"
fi

if [ -n "$do_nut" ] ; then
do_lavf nut "" "-acodec mp2 -ab 64k"
fi

if [ -n "$do_mkv" ] ; then
do_lavf mkv "" "-acodec mp2 -ab 64k -vcodec mpeg4"
fi

if [ -n "$do_mp3" ] ; then
do_lavf_fate mp3 "mp3-conformance/he_32khz.bit" "-acodec copy"
fi

if [ -n "$do_latm" ] ; then
do_lavf_fate latm "aac/al04_44.mp4" "-acodec copy"
fi

if [ -n "$do_ogg_vp3" ] ; then
# -idct simple causes different results on different systems
DEC_OPTS="$DEC_OPTS -idct auto"
do_lavf_fate ogg "vp3/coeff_level64.mkv"
fi

if [ -n "$do_wtv" ] ; then
do_lavf wtv "" "-acodec mp2"
fi


# streamed images
# mjpeg
#file=${outfile}lavf.mjpeg
#do_avconv $file -t 1 -qscale 10 -f image2 -vcodec pgmyuv -i $raw_src
#do_avconv_crc $file -i $target_path/$file

if [ -n "$do_pbmpipe" ] ; then
do_streamed_images pbm
fi

if [ -n "$do_pgmpipe" ] ; then
do_streamed_images pgm
fi

if [ -n "$do_ppmpipe" ] ; then
do_streamed_images ppm
fi

if [ -n "$do_gif" ] ; then
# this tests the gif muxer
file=${outfile}lavf.gif
do_avconv $file $DEC_OPTS -f image2 -vcodec pgmyuv -i $raw_src $ENC_OPTS -t 1 -qscale 10 -pix_fmt rgb24
do_avconv_crc $file $DEC_OPTS -i $target_path/$file -pix_fmt rgb24
# and this the gif encoder
do_image_formats gif "" "-pix_fmt rgb24"
do_image_formats gif "-pix_fmt rgb4_byte" "-pix_fmt rgb24"
do_image_formats gif "-pix_fmt bgr4_byte" "-pix_fmt rgb24"
do_image_formats gif "-pix_fmt rgb8" "-pix_fmt rgb24"
do_image_formats gif "-pix_fmt bgr8" "-pix_fmt rgb24"
do_image_formats gif "-pix_fmt gray" "-pix_fmt rgb24"
do_image_formats gif "-pix_fmt pal8" "-pix_fmt rgb24"
fi

if [ -n "$do_yuv4mpeg" ] ; then
file=${outfile}lavf.y4m
do_avconv $file $DEC_OPTS -f image2 -vcodec pgmyuv -i $raw_src $ENC_OPTS -t 1 -qscale 10
#do_avconv_crc $file -i $target_path/$file
fi

# image formats

if [ -n "$do_pgm" ] ; then
do_image_formats pgm
fi

if [ -n "$do_ppm" ] ; then
do_image_formats ppm
fi

if [ -n "$do_png" ] ; then
do_image_formats png
do_image_formats png "-pix_fmt gray16be"
do_image_formats png "-pix_fmt rgb48be"
fi

if [ -n "$do_xbm" ] ; then
do_image_formats xbm
fi

if [ -n "$do_bmp" ] ; then
do_image_formats bmp
fi

if [ -n "$do_tga" ] ; then
do_image_formats tga
fi

if [ -n "$do_tiff" ] ; then
do_image_formats tiff "-pix_fmt rgb24"
fi

if [ -n "$do_sgi" ] ; then
do_image_formats sgi
fi

if [ -n "$do_jpg" ] ; then
do_image_formats jpg "-pix_fmt yuvj420p"
fi

if [ -n "$do_pam" ] ; then
do_image_formats pam
fi

if [ -n "$do_pcx" ] ; then
do_image_formats pcx
fi

if [ -n "$do_dpx" ] ; then
do_image_formats dpx
do_image_formats dpx "-pix_fmt rgb48le"
do_image_formats dpx "-pix_fmt rgb48le -bits_per_raw_sample 10" "-pix_fmt rgb48le"
fi

if [ -n "$do_xwd" ] ; then
do_image_formats xwd
fi

if [ -n "$do_sunrast" ] ; then
do_image_formats sun
fi

# audio only

if [ -n "$do_wav" ] ; then
do_audio_only wav
fi

if [ -n "$do_alaw" ] ; then
do_audio_only al "" "" "-ar 44100"
fi

if [ -n "$do_mulaw" ] ; then
do_audio_only ul "" "" "-ar 44100"
fi

if [ -n "$do_au" ] ; then
do_audio_only au
fi

if [ -n "$do_mmf" ] ; then
do_audio_only mmf
fi

if [ -n "$do_aiff" ] ; then
do_audio_only aif
fi

if [ -n "$do_voc" ] ; then
do_audio_only voc
fi

if [ -n "$do_voc_s16" ] ; then
do_audio_only s16.voc "-ac 2" "-acodec pcm_s16le"
fi

if [ -n "$do_ogg" ] ; then
do_audio_only ogg
fi

if [ -n "$do_rso" ] ; then
do_audio_only rso
fi

if [ -n "$do_sox" ] ; then
do_audio_only sox
fi

if [ -n "$do_caf" ] ; then
do_audio_only caf
fi

# pix_fmt conversions

if [ -n "$do_pixfmt" ] ; then
outfile="$datadir/pixfmt/"
mkdir -p "$outfile"
conversions="yuv420p yuv422p yuv444p yuyv422 yuv410p yuv411p yuvj420p \
             yuvj422p yuvj444p rgb24 bgr24 rgb32 rgb565 rgb555 gray monow \
             monob yuv440p yuvj440p"
for pix_fmt in $conversions ; do
    file=${outfile}${pix_fmt}.yuv
    run_avconv $DEC_OPTS -r 1 -f image2 -vcodec pgmyuv -i $raw_src \
               $ENC_OPTS -f rawvideo -t 1 -s 352x288 -pix_fmt $pix_fmt $target_path/$raw_dst
    do_avconv $file $DEC_OPTS -f rawvideo -s 352x288 -pix_fmt $pix_fmt -i $target_path/$raw_dst \
                    $ENC_OPTS -f rawvideo -s 352x288 -pix_fmt yuv444p
done
fi<|MERGE_RESOLUTION|>--- conflicted
+++ resolved
@@ -116,13 +116,9 @@
 fi
 
 if [ -n "$do_dv_fmt" ] ; then
-<<<<<<< HEAD
 do_lavf_timecode_nodrop dv "-ar 48000 -r 25 -s pal -ac 2"
 do_lavf_timecode_drop   dv "-ar 48000 -pix_fmt yuv411p -s ntsc -ac 2"
-do_lavf dv "-ar 48000" "-r 25 -s pal -ac 2"
-=======
 do_lavf dv "-ar 48000 -channel_layout stereo" "-r 25 -s pal"
->>>>>>> 394dbde5
 fi
 
 if [ -n "$do_gxf" ] ; then
