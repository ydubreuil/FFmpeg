--- conflicted
+++ resolved
@@ -67,17 +67,11 @@
     filter=$1
     filter_args=$2
 
-<<<<<<< HEAD
-    showfiltfmts="$target_exec $target_path/tools/lavfi-showfiltfmts"
+    showfiltfmts="$target_exec $target_path/libavfilter/filtfmts-test"
     scale_exclude_fmts=${outfile}${1}_scale_exclude_fmts
     scale_in_fmts=${outfile}${1}_scale_in_fmts
     scale_out_fmts=${outfile}${1}_scale_out_fmts
     in_fmts=${outfile}${1}_in_fmts
-=======
-    showfiltfmts="$target_exec $target_path/libavfilter/filtfmts-test"
-    exclude_fmts=${outfile}${1}_exclude_fmts
-    out_fmts=${outfile}${1}_out_fmts
->>>>>>> 7c29377b
 
     # exclude pixel formats which are not supported as input
     $showfiltfmts scale | awk -F '[ \r]' '/^INPUT/{ fmt=substr($3, 5); print fmt }' | sort >$scale_in_fmts
