/*
 * ffmpeg main
 * Copyright (c) 2000-2003 Fabrice Bellard
 *
 * This file is part of FFmpeg.
 *
 * FFmpeg is free software; you can redistribute it and/or
 * modify it under the terms of the GNU Lesser General Public
 * License as published by the Free Software Foundation; either
 * version 2.1 of the License, or (at your option) any later version.
 *
 * FFmpeg is distributed in the hope that it will be useful,
 * but WITHOUT ANY WARRANTY; without even the implied warranty of
 * MERCHANTABILITY or FITNESS FOR A PARTICULAR PURPOSE.  See the GNU
 * Lesser General Public License for more details.
 *
 * You should have received a copy of the GNU Lesser General Public
 * License along with FFmpeg; if not, write to the Free Software
 * Foundation, Inc., 51 Franklin Street, Fifth Floor, Boston, MA 02110-1301 USA
 */

/* needed for usleep() */
#define _XOPEN_SOURCE 600

#include "config.h"
#include <ctype.h>
#include <string.h>
#include <math.h>
#include <stdlib.h>
#include <errno.h>
#include <signal.h>
#include <limits.h>
#include <unistd.h>
#include "libavformat/avformat.h"
#include "libavdevice/avdevice.h"
#include "libswscale/swscale.h"
#include "libavutil/opt.h"
#include "libavcodec/audioconvert.h"
#include "libavutil/audioconvert.h"
#include "libavutil/parseutils.h"
#include "libavutil/samplefmt.h"
#include "libavutil/colorspace.h"
#include "libavutil/fifo.h"
#include "libavutil/intreadwrite.h"
#include "libavutil/pixdesc.h"
#include "libavutil/avstring.h"
#include "libavutil/libm.h"
#include "libavformat/os_support.h"

#include "libavformat/ffm.h" // not public API

#if CONFIG_AVFILTER
# include "libavfilter/avfilter.h"
# include "libavfilter/avfiltergraph.h"
# include "libavfilter/vsrc_buffer.h"
#endif

#if HAVE_SYS_RESOURCE_H
#include <sys/types.h>
#include <sys/time.h>
#include <sys/resource.h>
#elif HAVE_GETPROCESSTIMES
#include <windows.h>
#endif
#if HAVE_GETPROCESSMEMORYINFO
#include <windows.h>
#include <psapi.h>
#endif

#if HAVE_SYS_SELECT_H
#include <sys/select.h>
#endif

#if HAVE_TERMIOS_H
#include <fcntl.h>
#include <sys/ioctl.h>
#include <sys/time.h>
#include <termios.h>
#elif HAVE_KBHIT
#include <conio.h>
#endif
#include <time.h>

#include "cmdutils.h"

#include "libavutil/avassert.h"

const char program_name[] = "ffmpeg";
const int program_birth_year = 2000;

/* select an input stream for an output stream */
typedef struct AVStreamMap {
    int file_index;
    int stream_index;
    int sync_file_index;
    int sync_stream_index;
} AVStreamMap;

/**
 * select an input file for an output file
 */
typedef struct AVMetaDataMap {
    int  file;      //< file index
    char type;      //< type of metadata to copy -- (g)lobal, (s)tream, (c)hapter or (p)rogram
    int  index;     //< stream/chapter/program number
} AVMetaDataMap;

typedef struct AVChapterMap {
    int in_file;
    int out_file;
} AVChapterMap;

static const OptionDef options[];

#define MAX_FILES 100
#define MAX_STREAMS 1024    /* arbitrary sanity check value */

static const char *last_asked_format = NULL;
static AVFormatContext *input_files[MAX_FILES];
static int64_t input_files_ts_offset[MAX_FILES];
static double *input_files_ts_scale[MAX_FILES] = {NULL};
static AVCodec **input_codecs = NULL;
static int nb_input_files = 0;
static int nb_input_codecs = 0;
static int nb_input_files_ts_scale[MAX_FILES] = {0};

static AVFormatContext *output_files[MAX_FILES];
static AVCodec **output_codecs = NULL;
static int nb_output_files = 0;
static int nb_output_codecs = 0;

static AVStreamMap *stream_maps = NULL;
static int nb_stream_maps;

/* first item specifies output metadata, second is input */
static AVMetaDataMap (*meta_data_maps)[2] = NULL;
static int nb_meta_data_maps;
static int metadata_global_autocopy   = 1;
static int metadata_streams_autocopy  = 1;
static int metadata_chapters_autocopy = 1;

static AVChapterMap *chapter_maps = NULL;
static int nb_chapter_maps;

/* indexed by output file stream index */
static int *streamid_map = NULL;
static int nb_streamid_map = 0;

static int frame_width  = 0;
static int frame_height = 0;
static float frame_aspect_ratio = 0;
static enum PixelFormat frame_pix_fmt = PIX_FMT_NONE;
static int frame_bits_per_raw_sample = 0;
static enum AVSampleFormat audio_sample_fmt = AV_SAMPLE_FMT_NONE;
static int max_frames[4] = {INT_MAX, INT_MAX, INT_MAX, INT_MAX};
static AVRational frame_rate;
static float video_qscale = 0;
static uint16_t *intra_matrix = NULL;
static uint16_t *inter_matrix = NULL;
static const char *video_rc_override_string=NULL;
static int video_disable = 0;
static int video_discard = 0;
static char *video_codec_name = NULL;
static unsigned int video_codec_tag = 0;
static char *video_language = NULL;
static int same_quality = 0;
static int do_deinterlace = 0;
static int top_field_first = -1;
static int me_threshold = 0;
static int intra_dc_precision = 8;
static int loop_input = 0;
static int loop_output = AVFMT_NOOUTPUTLOOP;
static int qp_hist = 0;
#if CONFIG_AVFILTER
static char *vfilters = NULL;
#else
static unsigned int sws_flags = SWS_BICUBIC;
#endif

static int intra_only = 0;
static int audio_sample_rate = 44100;
static int64_t channel_layout = 0;
#define QSCALE_NONE -99999
static float audio_qscale = QSCALE_NONE;
static int audio_disable = 0;
static int audio_channels = 1;
static char  *audio_codec_name = NULL;
static unsigned int audio_codec_tag = 0;
static char *audio_language = NULL;

static int subtitle_disable = 0;
static char *subtitle_codec_name = NULL;
static char *subtitle_language = NULL;
static unsigned int subtitle_codec_tag = 0;

static float mux_preload= 0.5;
static float mux_max_delay= 0.7;

static int64_t recording_time = INT64_MAX;
static int64_t start_time = 0;
static int64_t recording_timestamp = 0;
static int64_t input_ts_offset = 0;
static int file_overwrite = 0;
static AVMetadata *metadata;
static int do_benchmark = 0;
static int do_hex_dump = 0;
static int do_pkt_dump = 0;
static int do_psnr = 0;
static int do_pass = 0;
static const char *pass_logfilename_prefix;
static int audio_stream_copy = 0;
static int video_stream_copy = 0;
static int subtitle_stream_copy = 0;
static int video_sync_method= -1;
static int audio_sync_method= 0;
static float audio_drift_threshold= 0.1;
static int copy_ts= 0;
static int copy_tb;
static int opt_shortest = 0;
static int video_global_header = 0;
static char *vstats_filename;
static FILE *vstats_file;
static int opt_programid = 0;
static int copy_initial_nonkeyframes = 0;

static int rate_emu = 0;

static int  video_channel = 0;
static char *video_standard;

static int audio_volume = 256;

static int exit_on_error = 0;
static int using_stdin = 0;
static int verbose = 1;
static int run_as_daemon  = 0;
static int thread_count= 1;
static int q_pressed = 0;
static int64_t video_size = 0;
static int64_t audio_size = 0;
static int64_t extra_size = 0;
static int nb_frames_dup = 0;
static int nb_frames_drop = 0;
static int input_sync;
static uint64_t limit_filesize = 0;
static int force_fps = 0;
static char *forced_key_frames = NULL;

static float dts_delta_threshold = 10;

static int64_t timer_start;

static uint8_t *audio_buf;
static uint8_t *audio_out;
static unsigned int allocated_audio_out_size, allocated_audio_buf_size;

static short *samples;

static AVBitStreamFilterContext *video_bitstream_filters=NULL;
static AVBitStreamFilterContext *audio_bitstream_filters=NULL;
static AVBitStreamFilterContext *subtitle_bitstream_filters=NULL;

#define DEFAULT_PASS_LOGFILENAME_PREFIX "ffmpeg2pass"

struct AVInputStream;

typedef struct AVOutputStream {
    int file_index;          /* file index */
    int index;               /* stream index in the output file */
    int source_index;        /* AVInputStream index */
    AVStream *st;            /* stream in the output file */
    int encoding_needed;     /* true if encoding needed for this stream */
    int frame_number;
    /* input pts and corresponding output pts
       for A/V sync */
    //double sync_ipts;        /* dts from the AVPacket of the demuxer in second units */
    struct AVInputStream *sync_ist; /* input stream to sync against */
    int64_t sync_opts;       /* output frame counter, could be changed to some true timestamp */ //FIXME look at frame_number
    AVBitStreamFilterContext *bitstream_filters;
    /* video only */
    int video_resample;
    AVFrame pict_tmp;      /* temporary image for resampling */
    struct SwsContext *img_resample_ctx; /* for image resampling */
    int resample_height;
    int resample_width;
    int resample_pix_fmt;

    float frame_aspect_ratio;

    /* forced key frames */
    int64_t *forced_kf_pts;
    int forced_kf_count;
    int forced_kf_index;

    /* audio only */
    int audio_resample;
    ReSampleContext *resample; /* for audio resampling */
    int resample_sample_fmt;
    int resample_channels;
    int resample_sample_rate;
    int reformat_pair;
    AVAudioConvert *reformat_ctx;
    AVFifoBuffer *fifo;     /* for compression: one audio fifo per codec */
    FILE *logfile;

#if CONFIG_AVFILTER
    AVFilterContext *output_video_filter;
    AVFilterContext *input_video_filter;
    AVFilterBufferRef *picref;
    char *avfilter;
    AVFilterGraph *graph;
#endif
} AVOutputStream;

static AVOutputStream **output_streams_for_file[MAX_FILES] = { NULL };
static int nb_output_streams_for_file[MAX_FILES] = { 0 };

typedef struct AVInputStream {
    int file_index;
    int index;
    AVStream *st;
    int discard;             /* true if stream data should be discarded */
    int decoding_needed;     /* true if the packets must be decoded in 'raw_fifo' */
    int64_t sample_index;      /* current sample */

    int64_t       start;     /* time when read started */
    int64_t       next_pts;  /* synthetic pts for cases where pkt.pts
                                is not defined */
    int64_t       pts;       /* current pts */
    int is_start;            /* is 1 at the start and after a discontinuity */
    int showed_multi_packet_warning;
    int is_past_recording_time;
#if CONFIG_AVFILTER
    AVFrame *filter_frame;
    int has_filter_frame;
#endif
} AVInputStream;

typedef struct AVInputFile {
    int eof_reached;      /* true if eof reached */
    int ist_index;        /* index of first stream in ist_table */
    int buffer_size;      /* current total buffer size */
    int nb_streams;       /* nb streams we are aware of */
} AVInputFile;

#if HAVE_TERMIOS_H

/* init terminal so that we can grab keys */
static struct termios oldtty;
#endif

#if CONFIG_AVFILTER

static int configure_video_filters(AVInputStream *ist, AVOutputStream *ost)
{
    AVFilterContext *last_filter, *filter;
    /** filter graph containing all filters including input & output */
    AVCodecContext *codec = ost->st->codec;
    AVCodecContext *icodec = ist->st->codec;
    FFSinkContext ffsink_ctx = { .pix_fmt = codec->pix_fmt };
    AVRational sample_aspect_ratio;
    char args[255];
    int ret;

    ost->graph = avfilter_graph_alloc();

    if (ist->st->sample_aspect_ratio.num){
        sample_aspect_ratio = ist->st->sample_aspect_ratio;
    }else
        sample_aspect_ratio = ist->st->codec->sample_aspect_ratio;

    snprintf(args, 255, "%d:%d:%d:%d:%d:%d:%d", ist->st->codec->width,
             ist->st->codec->height, ist->st->codec->pix_fmt, 1, AV_TIME_BASE,
             sample_aspect_ratio.num, sample_aspect_ratio.den);

    ret = avfilter_graph_create_filter(&ost->input_video_filter, avfilter_get_by_name("buffer"),
                                       "src", args, NULL, ost->graph);
    if (ret < 0)
        return ret;
    ret = avfilter_graph_create_filter(&ost->output_video_filter, &ffsink,
                                       "out", NULL, &ffsink_ctx, ost->graph);
    if (ret < 0)
        return ret;
    last_filter = ost->input_video_filter;

    if (codec->width  != icodec->width || codec->height != icodec->height) {
        snprintf(args, 255, "%d:%d:flags=0x%X",
                 codec->width,
                 codec->height,
                 (int)av_get_int(sws_opts, "sws_flags", NULL));
        if ((ret = avfilter_graph_create_filter(&filter, avfilter_get_by_name("scale"),
                                                NULL, args, NULL, ost->graph)) < 0)
            return ret;
        if ((ret = avfilter_link(last_filter, 0, filter, 0)) < 0)
            return ret;
        last_filter = filter;
    }

    snprintf(args, sizeof(args), "flags=0x%X", (int)av_get_int(sws_opts, "sws_flags", NULL));
    ost->graph->scale_sws_opts = av_strdup(args);

    if (ost->avfilter) {
        AVFilterInOut *outputs = av_malloc(sizeof(AVFilterInOut));
        AVFilterInOut *inputs  = av_malloc(sizeof(AVFilterInOut));

        outputs->name    = av_strdup("in");
        outputs->filter_ctx = last_filter;
        outputs->pad_idx = 0;
        outputs->next    = NULL;

        inputs->name    = av_strdup("out");
        inputs->filter_ctx = ost->output_video_filter;
        inputs->pad_idx = 0;
        inputs->next    = NULL;

        if ((ret = avfilter_graph_parse(ost->graph, ost->avfilter, inputs, outputs, NULL)) < 0)
            return ret;
        av_freep(&ost->avfilter);
    } else {
        if ((ret = avfilter_link(last_filter, 0, ost->output_video_filter, 0)) < 0)
            return ret;
    }

    if ((ret = avfilter_graph_config(ost->graph, NULL)) < 0)
        return ret;

    codec->width  = ost->output_video_filter->inputs[0]->w;
    codec->height = ost->output_video_filter->inputs[0]->h;
    codec->sample_aspect_ratio = ost->st->sample_aspect_ratio =
        ost->frame_aspect_ratio ? // overriden by the -aspect cli option
        av_d2q(ost->frame_aspect_ratio*codec->height/codec->width, 255) :
        ost->output_video_filter->inputs[0]->sample_aspect_ratio;

    return 0;
}
#endif /* CONFIG_AVFILTER */

static void term_exit(void)
{
    av_log(NULL, AV_LOG_QUIET, "");
#if HAVE_TERMIOS_H
    if(!run_as_daemon)
        tcsetattr (0, TCSANOW, &oldtty);
#endif
}

static volatile int received_sigterm = 0;

static void
sigterm_handler(int sig)
{
    received_sigterm = sig;
    q_pressed++;
    term_exit();
}

static void term_init(void)
{
#if HAVE_TERMIOS_H
    if(!run_as_daemon){
    struct termios tty;

    tcgetattr (0, &tty);
    oldtty = tty;
    atexit(term_exit);

    tty.c_iflag &= ~(IGNBRK|BRKINT|PARMRK|ISTRIP
                          |INLCR|IGNCR|ICRNL|IXON);
    tty.c_oflag |= OPOST;
    tty.c_lflag &= ~(ECHO|ECHONL|ICANON|IEXTEN);
    tty.c_cflag &= ~(CSIZE|PARENB);
    tty.c_cflag |= CS8;
    tty.c_cc[VMIN] = 1;
    tty.c_cc[VTIME] = 0;

    tcsetattr (0, TCSANOW, &tty);
    signal(SIGQUIT, sigterm_handler); /* Quit (POSIX).  */
    }
#endif

    signal(SIGINT , sigterm_handler); /* Interrupt (ANSI).  */
    signal(SIGTERM, sigterm_handler); /* Termination (ANSI).  */
#ifdef SIGXCPU
    signal(SIGXCPU, sigterm_handler);
#endif
}

/* read a key without blocking */
static int read_key(void)
{
#if HAVE_TERMIOS_H
    int n = 1;
    unsigned char ch;
    struct timeval tv;
    fd_set rfds;

    if(run_as_daemon)
        return -1;

    FD_ZERO(&rfds);
    FD_SET(0, &rfds);
    tv.tv_sec = 0;
    tv.tv_usec = 0;
    n = select(1, &rfds, NULL, NULL, &tv);
    if (n > 0) {
        n = read(0, &ch, 1);
        if (n == 1)
            return ch;

        return n;
    }
#elif HAVE_KBHIT
    if(kbhit())
        return(getch());
#endif
    return -1;
}

static int decode_interrupt_cb(void)
{
    q_pressed += read_key() == 'q';
    return q_pressed > 1;
}

static int ffmpeg_exit(int ret)
{
    int i;

    /* close files */
    for(i=0;i<nb_output_files;i++) {
        AVFormatContext *s = output_files[i];
        if (!(s->oformat->flags & AVFMT_NOFILE) && s->pb)
            avio_close(s->pb);
        avformat_free_context(s);
        av_free(output_streams_for_file[i]);
    }
    for(i=0;i<nb_input_files;i++) {
        av_close_input_file(input_files[i]);
        av_free(input_files_ts_scale[i]);
    }

    av_free(intra_matrix);
    av_free(inter_matrix);

    if (vstats_file)
        fclose(vstats_file);
    av_free(vstats_filename);

    av_free(streamid_map);
    av_free(input_codecs);
    av_free(output_codecs);
    av_free(stream_maps);
    av_free(meta_data_maps);

    av_free(video_codec_name);
    av_free(audio_codec_name);
    av_free(subtitle_codec_name);

    av_free(video_standard);

    uninit_opts();
    av_free(audio_buf);
    av_free(audio_out);
    allocated_audio_buf_size= allocated_audio_out_size= 0;
    av_free(samples);

#if CONFIG_AVFILTER
    avfilter_uninit();
#endif

    if (received_sigterm) {
        fprintf(stderr,
            "Received signal %d: terminating.\n",
            (int) received_sigterm);
        exit (255);
    }

    exit(ret); /* not all OS-es handle main() return value */
    return ret;
}

/* similar to ff_dynarray_add() and av_fast_realloc() */
static void *grow_array(void *array, int elem_size, int *size, int new_size)
{
    if (new_size >= INT_MAX / elem_size) {
        fprintf(stderr, "Array too big.\n");
        ffmpeg_exit(1);
    }
    if (*size < new_size) {
        uint8_t *tmp = av_realloc(array, new_size*elem_size);
        if (!tmp) {
            fprintf(stderr, "Could not alloc buffer.\n");
            ffmpeg_exit(1);
        }
        memset(tmp + *size*elem_size, 0, (new_size-*size) * elem_size);
        *size = new_size;
        return tmp;
    }
    return array;
}

static void choose_sample_fmt(AVStream *st, AVCodec *codec)
{
    if(codec && codec->sample_fmts){
        const enum AVSampleFormat *p= codec->sample_fmts;
        for(; *p!=-1; p++){
            if(*p == st->codec->sample_fmt)
                break;
        }
        if (*p == -1) {
            av_log(NULL, AV_LOG_WARNING,
                   "Incompatible sample format '%s' for codec '%s', auto-selecting format '%s'\n",
                   av_get_sample_fmt_name(st->codec->sample_fmt),
                   codec->name,
                   av_get_sample_fmt_name(codec->sample_fmts[0]));
            st->codec->sample_fmt = codec->sample_fmts[0];
        }
    }
}

static void choose_sample_rate(AVStream *st, AVCodec *codec)
{
    if(codec && codec->supported_samplerates){
        const int *p= codec->supported_samplerates;
        int best=0;
        int best_dist=INT_MAX;
        for(; *p; p++){
            int dist= abs(st->codec->sample_rate - *p);
            if(dist < best_dist){
                best_dist= dist;
                best= *p;
            }
        }
        if(best_dist){
            av_log(st->codec, AV_LOG_WARNING, "Requested sampling rate unsupported using closest supported (%d)\n", best);
        }
        st->codec->sample_rate= best;
    }
}

static void choose_pixel_fmt(AVStream *st, AVCodec *codec)
{
    if(codec && codec->pix_fmts){
        const enum PixelFormat *p= codec->pix_fmts;
        if(st->codec->strict_std_compliance <= FF_COMPLIANCE_UNOFFICIAL){
            if(st->codec->codec_id==CODEC_ID_MJPEG){
                p= (const enum PixelFormat[]){PIX_FMT_YUVJ420P, PIX_FMT_YUVJ422P, PIX_FMT_YUV420P, PIX_FMT_YUV422P, PIX_FMT_NONE};
            }else if(st->codec->codec_id==CODEC_ID_LJPEG){
                p= (const enum PixelFormat[]){PIX_FMT_YUVJ420P, PIX_FMT_YUVJ422P, PIX_FMT_YUVJ444P, PIX_FMT_YUV420P, PIX_FMT_YUV422P, PIX_FMT_YUV444P, PIX_FMT_BGRA, PIX_FMT_NONE};
            }
        }
        for(; *p!=-1; p++){
            if(*p == st->codec->pix_fmt)
                break;
        }
        if (*p == -1) {
            if(st->codec->pix_fmt != PIX_FMT_NONE)
            av_log(NULL, AV_LOG_WARNING,
                   "Incompatible pixel format '%s' for codec '%s', auto-selecting format '%s'\n",
                   av_pix_fmt_descriptors[st->codec->pix_fmt].name,
                   codec->name,
                   av_pix_fmt_descriptors[codec->pix_fmts[0]].name);
            st->codec->pix_fmt = codec->pix_fmts[0];
        }
    }
}

static AVOutputStream *new_output_stream(AVFormatContext *oc, int file_idx)
{
    int idx = oc->nb_streams - 1;
    AVOutputStream *ost;

    output_streams_for_file[file_idx] =
        grow_array(output_streams_for_file[file_idx],
                   sizeof(*output_streams_for_file[file_idx]),
                   &nb_output_streams_for_file[file_idx],
                   oc->nb_streams);
    ost = output_streams_for_file[file_idx][idx] =
        av_mallocz(sizeof(AVOutputStream));
    if (!ost) {
        fprintf(stderr, "Could not alloc output stream\n");
        ffmpeg_exit(1);
    }
    ost->file_index = file_idx;
    ost->index = idx;
    return ost;
}

static int read_ffserver_streams(AVFormatContext *s, const char *filename)
{
    int i, err;
    AVFormatContext *ic;
    int nopts = 0;

    err = av_open_input_file(&ic, filename, NULL, FFM_PACKET_SIZE, NULL);
    if (err < 0)
        return err;
    /* copy stream format */
    s->nb_streams = 0;
    for(i=0;i<ic->nb_streams;i++) {
        AVStream *st;
        AVCodec *codec;

        s->nb_streams++;

        // FIXME: a more elegant solution is needed
        st = av_mallocz(sizeof(AVStream));
        memcpy(st, ic->streams[i], sizeof(AVStream));
        st->codec = avcodec_alloc_context();
        if (!st->codec) {
            print_error(filename, AVERROR(ENOMEM));
            ffmpeg_exit(1);
        }
        avcodec_copy_context(st->codec, ic->streams[i]->codec);
        s->streams[i] = st;

        codec = avcodec_find_encoder(st->codec->codec_id);
        if (st->codec->codec_type == AVMEDIA_TYPE_AUDIO) {
            if (audio_stream_copy) {
                st->stream_copy = 1;
            } else
                choose_sample_fmt(st, codec);
        } else if (st->codec->codec_type == AVMEDIA_TYPE_VIDEO) {
            if (video_stream_copy) {
                st->stream_copy = 1;
            } else
                choose_pixel_fmt(st, codec);
        }

        if(st->codec->flags & CODEC_FLAG_BITEXACT)
            nopts = 1;

        new_output_stream(s, nb_output_files);
    }

    if (!nopts)
        s->timestamp = av_gettime();

    av_close_input_file(ic);
    return 0;
}

static double
get_sync_ipts(const AVOutputStream *ost)
{
    const AVInputStream *ist = ost->sync_ist;
    return (double)(ist->pts - start_time)/AV_TIME_BASE;
}

static void write_frame(AVFormatContext *s, AVPacket *pkt, AVCodecContext *avctx, AVBitStreamFilterContext *bsfc){
    int ret;

    while(bsfc){
        AVPacket new_pkt= *pkt;
        int a= av_bitstream_filter_filter(bsfc, avctx, NULL,
                                          &new_pkt.data, &new_pkt.size,
                                          pkt->data, pkt->size,
                                          pkt->flags & AV_PKT_FLAG_KEY);
        if(a>0){
            av_free_packet(pkt);
            new_pkt.destruct= av_destruct_packet;
        } else if(a<0){
            fprintf(stderr, "%s failed for stream %d, codec %s",
                    bsfc->filter->name, pkt->stream_index,
                    avctx->codec ? avctx->codec->name : "copy");
            print_error("", a);
            if (exit_on_error)
                ffmpeg_exit(1);
        }
        *pkt= new_pkt;

        bsfc= bsfc->next;
    }

    ret= av_interleaved_write_frame(s, pkt);
    if(ret < 0){
        print_error("av_interleaved_write_frame()", ret);
        ffmpeg_exit(1);
    }
}

#define MAX_AUDIO_PACKET_SIZE (128 * 1024)

static void do_audio_out(AVFormatContext *s,
                         AVOutputStream *ost,
                         AVInputStream *ist,
                         unsigned char *buf, int size)
{
    uint8_t *buftmp;
    int64_t audio_out_size, audio_buf_size;
    int64_t allocated_for_size= size;

    int size_out, frame_bytes, ret, resample_changed;
    AVCodecContext *enc= ost->st->codec;
    AVCodecContext *dec= ist->st->codec;
    int osize= av_get_bits_per_sample_fmt(enc->sample_fmt)/8;
    int isize= av_get_bits_per_sample_fmt(dec->sample_fmt)/8;
    const int coded_bps = av_get_bits_per_sample(enc->codec->id);

need_realloc:
    audio_buf_size= (allocated_for_size + isize*dec->channels - 1) / (isize*dec->channels);
    audio_buf_size= (audio_buf_size*enc->sample_rate + dec->sample_rate) / dec->sample_rate;
    audio_buf_size= audio_buf_size*2 + 10000; //safety factors for the deprecated resampling API
    audio_buf_size= FFMAX(audio_buf_size, enc->frame_size);
    audio_buf_size*= osize*enc->channels;

    audio_out_size= FFMAX(audio_buf_size, enc->frame_size * osize * enc->channels);
    if(coded_bps > 8*osize)
        audio_out_size= audio_out_size * coded_bps / (8*osize);
    audio_out_size += FF_MIN_BUFFER_SIZE;

    if(audio_out_size > INT_MAX || audio_buf_size > INT_MAX){
        fprintf(stderr, "Buffer sizes too large\n");
        ffmpeg_exit(1);
    }

    av_fast_malloc(&audio_buf, &allocated_audio_buf_size, audio_buf_size);
    av_fast_malloc(&audio_out, &allocated_audio_out_size, audio_out_size);
    if (!audio_buf || !audio_out){
        fprintf(stderr, "Out of memory in do_audio_out\n");
        ffmpeg_exit(1);
    }

    if (enc->channels != dec->channels)
        ost->audio_resample = 1;

    resample_changed = ost->resample_sample_fmt  != dec->sample_fmt ||
                       ost->resample_channels    != dec->channels   ||
                       ost->resample_sample_rate != dec->sample_rate;

    if ((ost->audio_resample && !ost->resample) || resample_changed) {
        if (resample_changed) {
            av_log(NULL, AV_LOG_INFO, "Input stream #%d.%d frame changed from rate:%d fmt:%s ch:%d to rate:%d fmt:%s ch:%d\n",
                   ist->file_index, ist->index,
                   ost->resample_sample_rate, av_get_sample_fmt_name(ost->resample_sample_fmt), ost->resample_channels,
                   dec->sample_rate, av_get_sample_fmt_name(dec->sample_fmt), dec->channels);
            ost->resample_sample_fmt  = dec->sample_fmt;
            ost->resample_channels    = dec->channels;
            ost->resample_sample_rate = dec->sample_rate;
            if (ost->resample)
                audio_resample_close(ost->resample);
        }
        /* if audio_sync_method is >1 the resampler is needed for audio drift compensation */
        if (audio_sync_method <= 1 &&
            ost->resample_sample_fmt  == enc->sample_fmt &&
            ost->resample_channels    == enc->channels   &&
            ost->resample_sample_rate == enc->sample_rate) {
            ost->resample = NULL;
            ost->audio_resample = 0;
        } else {
            if (dec->sample_fmt != AV_SAMPLE_FMT_S16)
                fprintf(stderr, "Warning, using s16 intermediate sample format for resampling\n");
            ost->resample = av_audio_resample_init(enc->channels,    dec->channels,
                                                   enc->sample_rate, dec->sample_rate,
                                                   enc->sample_fmt,  dec->sample_fmt,
                                                   16, 10, 0, 0.8);
            if (!ost->resample) {
                fprintf(stderr, "Can not resample %d channels @ %d Hz to %d channels @ %d Hz\n",
                        dec->channels, dec->sample_rate,
                        enc->channels, enc->sample_rate);
                ffmpeg_exit(1);
            }
        }
    }

#define MAKE_SFMT_PAIR(a,b) ((a)+AV_SAMPLE_FMT_NB*(b))
    if (!ost->audio_resample && dec->sample_fmt!=enc->sample_fmt &&
        MAKE_SFMT_PAIR(enc->sample_fmt,dec->sample_fmt)!=ost->reformat_pair) {
        if (ost->reformat_ctx)
            av_audio_convert_free(ost->reformat_ctx);
        ost->reformat_ctx = av_audio_convert_alloc(enc->sample_fmt, 1,
                                                   dec->sample_fmt, 1, NULL, 0);
        if (!ost->reformat_ctx) {
            fprintf(stderr, "Cannot convert %s sample format to %s sample format\n",
                av_get_sample_fmt_name(dec->sample_fmt),
                av_get_sample_fmt_name(enc->sample_fmt));
            ffmpeg_exit(1);
        }
        ost->reformat_pair=MAKE_SFMT_PAIR(enc->sample_fmt,dec->sample_fmt);
    }

    if(audio_sync_method){
        double delta = get_sync_ipts(ost) * enc->sample_rate - ost->sync_opts
                - av_fifo_size(ost->fifo)/(enc->channels * 2);
        double idelta= delta*dec->sample_rate / enc->sample_rate;
        int byte_delta= ((int)idelta)*2*dec->channels;

        //FIXME resample delay
        if(fabs(delta) > 50){
            if(ist->is_start || fabs(delta) > audio_drift_threshold*enc->sample_rate){
                if(byte_delta < 0){
                    byte_delta= FFMAX(byte_delta, -size);
                    size += byte_delta;
                    buf  -= byte_delta;
                    if(verbose > 2)
                        fprintf(stderr, "discarding %d audio samples\n", (int)-delta);
                    if(!size)
                        return;
                    ist->is_start=0;
                }else{
                    static uint8_t *input_tmp= NULL;
                    input_tmp= av_realloc(input_tmp, byte_delta + size);

                    if(byte_delta > allocated_for_size - size){
                        allocated_for_size= byte_delta + (int64_t)size;
                        goto need_realloc;
                    }
                    ist->is_start=0;

                    memset(input_tmp, 0, byte_delta);
                    memcpy(input_tmp + byte_delta, buf, size);
                    buf= input_tmp;
                    size += byte_delta;
                    if(verbose > 2)
                        fprintf(stderr, "adding %d audio samples of silence\n", (int)delta);
                }
            }else if(audio_sync_method>1){
                int comp= av_clip(delta, -audio_sync_method, audio_sync_method);
                av_assert0(ost->audio_resample);
                if(verbose > 2)
                    fprintf(stderr, "compensating audio timestamp drift:%f compensation:%d in:%d\n", delta, comp, enc->sample_rate);
//                fprintf(stderr, "drift:%f len:%d opts:%"PRId64" ipts:%"PRId64" fifo:%d\n", delta, -1, ost->sync_opts, (int64_t)(get_sync_ipts(ost) * enc->sample_rate), av_fifo_size(ost->fifo)/(ost->st->codec->channels * 2));
                av_resample_compensate(*(struct AVResampleContext**)ost->resample, comp, enc->sample_rate);
            }
        }
    }else
        ost->sync_opts= lrintf(get_sync_ipts(ost) * enc->sample_rate)
                        - av_fifo_size(ost->fifo)/(enc->channels * 2); //FIXME wrong

    if (ost->audio_resample) {
        buftmp = audio_buf;
        size_out = audio_resample(ost->resample,
                                  (short *)buftmp, (short *)buf,
                                  size / (dec->channels * isize));
        size_out = size_out * enc->channels * osize;
    } else {
        buftmp = buf;
        size_out = size;
    }

    if (!ost->audio_resample && dec->sample_fmt!=enc->sample_fmt) {
        const void *ibuf[6]= {buftmp};
        void *obuf[6]= {audio_buf};
        int istride[6]= {isize};
        int ostride[6]= {osize};
        int len= size_out/istride[0];
        if (av_audio_convert(ost->reformat_ctx, obuf, ostride, ibuf, istride, len)<0) {
            printf("av_audio_convert() failed\n");
            if (exit_on_error)
                ffmpeg_exit(1);
            return;
        }
        buftmp = audio_buf;
        size_out = len*osize;
    }

    /* now encode as many frames as possible */
    if (enc->frame_size > 1) {
        /* output resampled raw samples */
        if (av_fifo_realloc2(ost->fifo, av_fifo_size(ost->fifo) + size_out) < 0) {
            fprintf(stderr, "av_fifo_realloc2() failed\n");
            ffmpeg_exit(1);
        }
        av_fifo_generic_write(ost->fifo, buftmp, size_out, NULL);

        frame_bytes = enc->frame_size * osize * enc->channels;

        while (av_fifo_size(ost->fifo) >= frame_bytes) {
            AVPacket pkt;
            av_init_packet(&pkt);

            av_fifo_generic_read(ost->fifo, audio_buf, frame_bytes, NULL);

            //FIXME pass ost->sync_opts as AVFrame.pts in avcodec_encode_audio()

            ret = avcodec_encode_audio(enc, audio_out, audio_out_size,
                                       (short *)audio_buf);
            if (ret < 0) {
                fprintf(stderr, "Audio encoding failed\n");
                ffmpeg_exit(1);
            }
            audio_size += ret;
            pkt.stream_index= ost->index;
            pkt.data= audio_out;
            pkt.size= ret;
            if(enc->coded_frame && enc->coded_frame->pts != AV_NOPTS_VALUE)
                pkt.pts= av_rescale_q(enc->coded_frame->pts, enc->time_base, ost->st->time_base);
            pkt.flags |= AV_PKT_FLAG_KEY;
            write_frame(s, &pkt, enc, ost->bitstream_filters);

            ost->sync_opts += enc->frame_size;
        }
    } else {
        AVPacket pkt;
        av_init_packet(&pkt);

        ost->sync_opts += size_out / (osize * enc->channels);

        /* output a pcm frame */
        /* determine the size of the coded buffer */
        size_out /= osize;
        if (coded_bps)
            size_out = size_out*coded_bps/8;

        if(size_out > audio_out_size){
            fprintf(stderr, "Internal error, buffer size too small\n");
            ffmpeg_exit(1);
        }

        //FIXME pass ost->sync_opts as AVFrame.pts in avcodec_encode_audio()
        ret = avcodec_encode_audio(enc, audio_out, size_out,
                                   (short *)buftmp);
        if (ret < 0) {
            fprintf(stderr, "Audio encoding failed\n");
            ffmpeg_exit(1);
        }
        audio_size += ret;
        pkt.stream_index= ost->index;
        pkt.data= audio_out;
        pkt.size= ret;
        if(enc->coded_frame && enc->coded_frame->pts != AV_NOPTS_VALUE)
            pkt.pts= av_rescale_q(enc->coded_frame->pts, enc->time_base, ost->st->time_base);
        pkt.flags |= AV_PKT_FLAG_KEY;
        write_frame(s, &pkt, enc, ost->bitstream_filters);
    }
}

static void pre_process_video_frame(AVInputStream *ist, AVPicture *picture, void **bufp)
{
    AVCodecContext *dec;
    AVPicture *picture2;
    AVPicture picture_tmp;
    uint8_t *buf = 0;

    dec = ist->st->codec;

    /* deinterlace : must be done before any resize */
    if (do_deinterlace) {
        int size;

        /* create temporary picture */
        size = avpicture_get_size(dec->pix_fmt, dec->width, dec->height);
        buf = av_malloc(size);
        if (!buf)
            return;

        picture2 = &picture_tmp;
        avpicture_fill(picture2, buf, dec->pix_fmt, dec->width, dec->height);

        if(avpicture_deinterlace(picture2, picture,
                                 dec->pix_fmt, dec->width, dec->height) < 0) {
            /* if error, do not deinterlace */
            fprintf(stderr, "Deinterlacing failed\n");
            av_free(buf);
            buf = NULL;
            picture2 = picture;
        }
    } else {
        picture2 = picture;
    }

    if (picture != picture2)
        *picture = *picture2;
    *bufp = buf;
}

/* we begin to correct av delay at this threshold */
#define AV_DELAY_MAX 0.100

static void do_subtitle_out(AVFormatContext *s,
                            AVOutputStream *ost,
                            AVInputStream *ist,
                            AVSubtitle *sub,
                            int64_t pts)
{
    static uint8_t *subtitle_out = NULL;
    int subtitle_out_max_size = 1024 * 1024;
    int subtitle_out_size, nb, i;
    AVCodecContext *enc;
    AVPacket pkt;

    if (pts == AV_NOPTS_VALUE) {
        fprintf(stderr, "Subtitle packets must have a pts\n");
        if (exit_on_error)
            ffmpeg_exit(1);
        return;
    }

    enc = ost->st->codec;

    if (!subtitle_out) {
        subtitle_out = av_malloc(subtitle_out_max_size);
    }

    /* Note: DVB subtitle need one packet to draw them and one other
       packet to clear them */
    /* XXX: signal it in the codec context ? */
    if (enc->codec_id == CODEC_ID_DVB_SUBTITLE)
        nb = 2;
    else
        nb = 1;

    for(i = 0; i < nb; i++) {
        sub->pts = av_rescale_q(pts, ist->st->time_base, AV_TIME_BASE_Q);
        // start_display_time is required to be 0
        sub->pts              += av_rescale_q(sub->start_display_time, (AVRational){1, 1000}, AV_TIME_BASE_Q);
        sub->end_display_time -= sub->start_display_time;
        sub->start_display_time = 0;
        subtitle_out_size = avcodec_encode_subtitle(enc, subtitle_out,
                                                    subtitle_out_max_size, sub);
        if (subtitle_out_size < 0) {
            fprintf(stderr, "Subtitle encoding failed\n");
            ffmpeg_exit(1);
        }

        av_init_packet(&pkt);
        pkt.stream_index = ost->index;
        pkt.data = subtitle_out;
        pkt.size = subtitle_out_size;
        pkt.pts = av_rescale_q(sub->pts, AV_TIME_BASE_Q, ost->st->time_base);
        if (enc->codec_id == CODEC_ID_DVB_SUBTITLE) {
            /* XXX: the pts correction is handled here. Maybe handling
               it in the codec would be better */
            if (i == 0)
                pkt.pts += 90 * sub->start_display_time;
            else
                pkt.pts += 90 * sub->end_display_time;
        }
        write_frame(s, &pkt, ost->st->codec, ost->bitstream_filters);
    }
}

static int bit_buffer_size= 1024*256;
static uint8_t *bit_buffer= NULL;

static void do_video_out(AVFormatContext *s,
                         AVOutputStream *ost,
                         AVInputStream *ist,
                         AVFrame *in_picture,
                         int *frame_size)
{
    int nb_frames, i, ret, resample_changed;
    AVFrame *final_picture, *formatted_picture, *resampling_dst;
    AVCodecContext *enc, *dec;
    double sync_ipts;

    enc = ost->st->codec;
    dec = ist->st->codec;

    sync_ipts = get_sync_ipts(ost) / av_q2d(enc->time_base);

    /* by default, we output a single frame */
    nb_frames = 1;

    *frame_size = 0;

    if(video_sync_method){
        double vdelta = sync_ipts - ost->sync_opts;
        //FIXME set to 0.5 after we fix some dts/pts bugs like in avidec.c
        if (vdelta < -1.1)
            nb_frames = 0;
        else if (video_sync_method == 2 || (video_sync_method<0 && (s->oformat->flags & AVFMT_VARIABLE_FPS))){
            if(vdelta<=-0.6){
                nb_frames=0;
            }else if(vdelta>0.6)
                ost->sync_opts= lrintf(sync_ipts);
        }else if (vdelta > 1.1)
            nb_frames = lrintf(vdelta);
//fprintf(stderr, "vdelta:%f, ost->sync_opts:%"PRId64", ost->sync_ipts:%f nb_frames:%d\n", vdelta, ost->sync_opts, get_sync_ipts(ost), nb_frames);
        if (nb_frames == 0){
            ++nb_frames_drop;
            if (verbose>2)
                fprintf(stderr, "*** drop!\n");
        }else if (nb_frames > 1) {
            nb_frames_dup += nb_frames - 1;
            if (verbose>2)
                fprintf(stderr, "*** %d dup!\n", nb_frames-1);
        }
    }else
        ost->sync_opts= lrintf(sync_ipts);

    nb_frames= FFMIN(nb_frames, max_frames[AVMEDIA_TYPE_VIDEO] - ost->frame_number);
    if (nb_frames <= 0)
        return;

    formatted_picture = in_picture;
    final_picture = formatted_picture;
    resampling_dst = &ost->pict_tmp;

    resample_changed = ost->resample_width   != dec->width  ||
                       ost->resample_height  != dec->height ||
                       ost->resample_pix_fmt != dec->pix_fmt;

    if (resample_changed) {
        av_log(NULL, AV_LOG_INFO,
               "Input stream #%d.%d frame changed from size:%dx%d fmt:%s to size:%dx%d fmt:%s\n",
               ist->file_index, ist->index,
               ost->resample_width, ost->resample_height, avcodec_get_pix_fmt_name(ost->resample_pix_fmt),
               dec->width         , dec->height         , avcodec_get_pix_fmt_name(dec->pix_fmt));
        if(!ost->video_resample)
            ffmpeg_exit(1);
    }

#if !CONFIG_AVFILTER
    if (ost->video_resample) {
        final_picture = &ost->pict_tmp;
        if (resample_changed) {
            /* initialize a new scaler context */
            sws_freeContext(ost->img_resample_ctx);
            sws_flags = av_get_int(sws_opts, "sws_flags", NULL);
            ost->img_resample_ctx = sws_getContext(
                ist->st->codec->width,
                ist->st->codec->height,
                ist->st->codec->pix_fmt,
                ost->st->codec->width,
                ost->st->codec->height,
                ost->st->codec->pix_fmt,
                sws_flags, NULL, NULL, NULL);
            if (ost->img_resample_ctx == NULL) {
                fprintf(stderr, "Cannot get resampling context\n");
                ffmpeg_exit(1);
            }
        }
        sws_scale(ost->img_resample_ctx, formatted_picture->data, formatted_picture->linesize,
              0, ost->resample_height, resampling_dst->data, resampling_dst->linesize);
    }
#endif

    /* duplicates frame if needed */
    for(i=0;i<nb_frames;i++) {
        AVPacket pkt;
        av_init_packet(&pkt);
        pkt.stream_index= ost->index;

        if (s->oformat->flags & AVFMT_RAWPICTURE) {
            /* raw pictures are written as AVPicture structure to
               avoid any copies. We support temorarily the older
               method. */
            AVFrame* old_frame = enc->coded_frame;
            enc->coded_frame = dec->coded_frame; //FIXME/XXX remove this hack
            pkt.data= (uint8_t *)final_picture;
            pkt.size=  sizeof(AVPicture);
            pkt.pts= av_rescale_q(ost->sync_opts, enc->time_base, ost->st->time_base);
            pkt.flags |= AV_PKT_FLAG_KEY;

            write_frame(s, &pkt, ost->st->codec, ost->bitstream_filters);
            enc->coded_frame = old_frame;
        } else {
            AVFrame big_picture;

            big_picture= *final_picture;
            /* better than nothing: use input picture interlaced
               settings */
            big_picture.interlaced_frame = in_picture->interlaced_frame;
            if(avcodec_opts[AVMEDIA_TYPE_VIDEO]->flags & (CODEC_FLAG_INTERLACED_DCT|CODEC_FLAG_INTERLACED_ME)){
                if(top_field_first == -1)
                    big_picture.top_field_first = in_picture->top_field_first;
                else
                    big_picture.top_field_first = top_field_first;
            }

            /* handles sameq here. This is not correct because it may
               not be a global option */
            big_picture.quality = same_quality ? ist->st->quality : ost->st->quality;
            if(!me_threshold)
                big_picture.pict_type = 0;
//            big_picture.pts = AV_NOPTS_VALUE;
            big_picture.pts= ost->sync_opts;
//            big_picture.pts= av_rescale(ost->sync_opts, AV_TIME_BASE*(int64_t)enc->time_base.num, enc->time_base.den);
//av_log(NULL, AV_LOG_DEBUG, "%"PRId64" -> encoder\n", ost->sync_opts);
            if (ost->forced_kf_index < ost->forced_kf_count &&
                big_picture.pts >= ost->forced_kf_pts[ost->forced_kf_index]) {
                big_picture.pict_type = AV_PICTURE_TYPE_I;
                ost->forced_kf_index++;
            }
            ret = avcodec_encode_video(enc,
                                       bit_buffer, bit_buffer_size,
                                       &big_picture);
            if (ret < 0) {
                fprintf(stderr, "Video encoding failed\n");
                ffmpeg_exit(1);
            }

            if(ret>0){
                pkt.data= bit_buffer;
                pkt.size= ret;
                if(enc->coded_frame->pts != AV_NOPTS_VALUE)
                    pkt.pts= av_rescale_q(enc->coded_frame->pts, enc->time_base, ost->st->time_base);
/*av_log(NULL, AV_LOG_DEBUG, "encoder -> %"PRId64"/%"PRId64"\n",
   pkt.pts != AV_NOPTS_VALUE ? av_rescale(pkt.pts, enc->time_base.den, AV_TIME_BASE*(int64_t)enc->time_base.num) : -1,
   pkt.dts != AV_NOPTS_VALUE ? av_rescale(pkt.dts, enc->time_base.den, AV_TIME_BASE*(int64_t)enc->time_base.num) : -1);*/

                if(enc->coded_frame->key_frame)
                    pkt.flags |= AV_PKT_FLAG_KEY;
                write_frame(s, &pkt, ost->st->codec, ost->bitstream_filters);
                *frame_size = ret;
                video_size += ret;
                //fprintf(stderr,"\nFrame: %3d size: %5d type: %d",
                //        enc->frame_number-1, ret, enc->pict_type);
                /* if two pass, output log */
                if (ost->logfile && enc->stats_out) {
                    fprintf(ost->logfile, "%s", enc->stats_out);
                }
            }
        }
        ost->sync_opts++;
        ost->frame_number++;
    }
}

static double psnr(double d){
    return -10.0*log(d)/log(10.0);
}

static void do_video_stats(AVFormatContext *os, AVOutputStream *ost,
                           int frame_size)
{
    AVCodecContext *enc;
    int frame_number;
    double ti1, bitrate, avg_bitrate;

    /* this is executed just the first time do_video_stats is called */
    if (!vstats_file) {
        vstats_file = fopen(vstats_filename, "w");
        if (!vstats_file) {
            perror("fopen");
            ffmpeg_exit(1);
        }
    }

    enc = ost->st->codec;
    if (enc->codec_type == AVMEDIA_TYPE_VIDEO) {
        frame_number = ost->frame_number;
        fprintf(vstats_file, "frame= %5d q= %2.1f ", frame_number, enc->coded_frame->quality/(float)FF_QP2LAMBDA);
        if (enc->flags&CODEC_FLAG_PSNR)
            fprintf(vstats_file, "PSNR= %6.2f ", psnr(enc->coded_frame->error[0]/(enc->width*enc->height*255.0*255.0)));

        fprintf(vstats_file,"f_size= %6d ", frame_size);
        /* compute pts value */
        ti1 = ost->sync_opts * av_q2d(enc->time_base);
        if (ti1 < 0.01)
            ti1 = 0.01;

        bitrate = (frame_size * 8) / av_q2d(enc->time_base) / 1000.0;
        avg_bitrate = (double)(video_size * 8) / ti1 / 1000.0;
        fprintf(vstats_file, "s_size= %8.0fkB time= %0.3f br= %7.1fkbits/s avg_br= %7.1fkbits/s ",
            (double)video_size / 1024, ti1, bitrate, avg_bitrate);
<<<<<<< HEAD
        fprintf(vstats_file,"type= %c\n", av_get_picture_type_char(enc->coded_frame->pict_type));
=======
        fprintf(vstats_file, "type= %c\n", av_get_picture_type_char(enc->coded_frame->pict_type));
>>>>>>> 4773d904
    }
}

static void print_report(AVFormatContext **output_files,
                         AVOutputStream **ost_table, int nb_ostreams,
                         int is_last_report)
{
    char buf[1024];
    AVOutputStream *ost;
    AVFormatContext *oc;
    int64_t total_size;
    AVCodecContext *enc;
    int frame_number, vid, i;
    double bitrate, ti1, pts;
    static int64_t last_time = -1;
    static int qp_histogram[52];

    if (!is_last_report) {
        int64_t cur_time;
        /* display the report every 0.5 seconds */
        cur_time = av_gettime();
        if (last_time == -1) {
            last_time = cur_time;
            return;
        }
        if ((cur_time - last_time) < 500000)
            return;
        last_time = cur_time;
    }


    oc = output_files[0];

    total_size = avio_size(oc->pb);
    if(total_size<0) // FIXME improve avio_size() so it works with non seekable output too
        total_size= avio_tell(oc->pb);

    buf[0] = '\0';
    ti1 = 1e10;
    vid = 0;
    for(i=0;i<nb_ostreams;i++) {
        float q= -1;
        ost = ost_table[i];
        enc = ost->st->codec;
        if(!ost->st->stream_copy && enc->coded_frame)
            q= enc->coded_frame->quality/(float)FF_QP2LAMBDA;
        if (vid && enc->codec_type == AVMEDIA_TYPE_VIDEO) {
            snprintf(buf + strlen(buf), sizeof(buf) - strlen(buf), "q=%2.1f ", q);
        }
        if (!vid && enc->codec_type == AVMEDIA_TYPE_VIDEO) {
            float t = (av_gettime()-timer_start) / 1000000.0;

            frame_number = ost->frame_number;
            snprintf(buf + strlen(buf), sizeof(buf) - strlen(buf), "frame=%5d fps=%3d q=%3.1f ",
                     frame_number, (t>1)?(int)(frame_number/t+0.5) : 0, q);
            if(is_last_report)
                snprintf(buf + strlen(buf), sizeof(buf) - strlen(buf), "L");
            if(qp_hist){
                int j;
                int qp= lrintf(q);
                if(qp>=0 && qp<FF_ARRAY_ELEMS(qp_histogram))
                    qp_histogram[qp]++;
                for(j=0; j<32; j++)
                    snprintf(buf + strlen(buf), sizeof(buf) - strlen(buf), "%X", (int)lrintf(log(qp_histogram[j]+1)/log(2)));
            }
            if (enc->flags&CODEC_FLAG_PSNR){
                int j;
                double error, error_sum=0;
                double scale, scale_sum=0;
                char type[3]= {'Y','U','V'};
                snprintf(buf + strlen(buf), sizeof(buf) - strlen(buf), "PSNR=");
                for(j=0; j<3; j++){
                    if(is_last_report){
                        error= enc->error[j];
                        scale= enc->width*enc->height*255.0*255.0*frame_number;
                    }else{
                        error= enc->coded_frame->error[j];
                        scale= enc->width*enc->height*255.0*255.0;
                    }
                    if(j) scale/=4;
                    error_sum += error;
                    scale_sum += scale;
                    snprintf(buf + strlen(buf), sizeof(buf) - strlen(buf), "%c:%2.2f ", type[j], psnr(error/scale));
                }
                snprintf(buf + strlen(buf), sizeof(buf) - strlen(buf), "*:%2.2f ", psnr(error_sum/scale_sum));
            }
            vid = 1;
        }
        /* compute min output value */
        pts = (double)ost->st->pts.val * av_q2d(ost->st->time_base);
        if ((pts < ti1) && (pts > 0))
            ti1 = pts;
    }
    if (ti1 < 0.01)
        ti1 = 0.01;

    if (verbose > 0 || is_last_report) {
        bitrate = (double)(total_size * 8) / ti1 / 1000.0;

        snprintf(buf + strlen(buf), sizeof(buf) - strlen(buf),
            "size=%8.0fkB time=%0.2f bitrate=%6.1fkbits/s",
            (double)total_size / 1024, ti1, bitrate);

        if (nb_frames_dup || nb_frames_drop)
          snprintf(buf + strlen(buf), sizeof(buf) - strlen(buf), " dup=%d drop=%d",
                  nb_frames_dup, nb_frames_drop);

        if (verbose >= 0)
            fprintf(stderr, "%s    \r", buf);

        fflush(stderr);
    }

    if (is_last_report && verbose >= 0){
        int64_t raw= audio_size + video_size + extra_size;
        fprintf(stderr, "\n");
        fprintf(stderr, "video:%1.0fkB audio:%1.0fkB global headers:%1.0fkB muxing overhead %f%%\n",
                video_size/1024.0,
                audio_size/1024.0,
                extra_size/1024.0,
                100.0*(total_size - raw)/raw
        );
    }
}

static void generate_silence(uint8_t* buf, enum AVSampleFormat sample_fmt, size_t size)
{
    int fill_char = 0x00;
    if (sample_fmt == AV_SAMPLE_FMT_U8)
        fill_char = 0x80;
    memset(buf, fill_char, size);
}

/* pkt = NULL means EOF (needed to flush decoder buffers) */
static int output_packet(AVInputStream *ist, int ist_index,
                         AVOutputStream **ost_table, int nb_ostreams,
                         const AVPacket *pkt)
{
    AVFormatContext *os;
    AVOutputStream *ost;
    int ret, i;
    int got_picture;
    AVFrame picture;
    void *buffer_to_free = NULL;
    static unsigned int samples_size= 0;
    AVSubtitle subtitle, *subtitle_to_free;
    int64_t pkt_pts = AV_NOPTS_VALUE;
#if CONFIG_AVFILTER
    int frame_available;
#endif

    AVPacket avpkt;
    int bps = av_get_bits_per_sample_fmt(ist->st->codec->sample_fmt)>>3;

    if(ist->next_pts == AV_NOPTS_VALUE)
        ist->next_pts= ist->pts;

    if (pkt == NULL) {
        /* EOF handling */
        av_init_packet(&avpkt);
        avpkt.data = NULL;
        avpkt.size = 0;
        goto handle_eof;
    } else {
        avpkt = *pkt;
    }

    if(pkt->dts != AV_NOPTS_VALUE)
        ist->next_pts = ist->pts = av_rescale_q(pkt->dts, ist->st->time_base, AV_TIME_BASE_Q);
    if(pkt->pts != AV_NOPTS_VALUE)
        pkt_pts = av_rescale_q(pkt->pts, ist->st->time_base, AV_TIME_BASE_Q);

    //while we have more to decode or while the decoder did output something on EOF
    while (avpkt.size > 0 || (!pkt && ist->next_pts != ist->pts)) {
        uint8_t *data_buf, *decoded_data_buf;
        int data_size, decoded_data_size;
    handle_eof:
        ist->pts= ist->next_pts;

        if(avpkt.size && avpkt.size != pkt->size &&
           ((!ist->showed_multi_packet_warning && verbose>0) || verbose>1)){
            fprintf(stderr, "Multiple frames in a packet from stream %d\n", pkt->stream_index);
            ist->showed_multi_packet_warning=1;
        }

        /* decode the packet if needed */
        decoded_data_buf = NULL; /* fail safe */
        decoded_data_size= 0;
        data_buf  = avpkt.data;
        data_size = avpkt.size;
        subtitle_to_free = NULL;
        if (ist->decoding_needed) {
            switch(ist->st->codec->codec_type) {
            case AVMEDIA_TYPE_AUDIO:{
                if(pkt && samples_size < FFMAX(pkt->size*sizeof(*samples), AVCODEC_MAX_AUDIO_FRAME_SIZE)) {
                    samples_size = FFMAX(pkt->size*sizeof(*samples), AVCODEC_MAX_AUDIO_FRAME_SIZE);
                    av_free(samples);
                    samples= av_malloc(samples_size);
                }
                decoded_data_size= samples_size;
                    /* XXX: could avoid copy if PCM 16 bits with same
                       endianness as CPU */
                ret = avcodec_decode_audio3(ist->st->codec, samples, &decoded_data_size,
                                            &avpkt);
                if (ret < 0)
                    goto fail_decode;
                avpkt.data += ret;
                avpkt.size -= ret;
                data_size   = ret;
                /* Some bug in mpeg audio decoder gives */
                /* decoded_data_size < 0, it seems they are overflows */
                if (decoded_data_size <= 0) {
                    /* no audio frame */
                    continue;
                }
                decoded_data_buf = (uint8_t *)samples;
                ist->next_pts += ((int64_t)AV_TIME_BASE/bps * decoded_data_size) /
                    (ist->st->codec->sample_rate * ist->st->codec->channels);
                break;}
            case AVMEDIA_TYPE_VIDEO:
                    decoded_data_size = (ist->st->codec->width * ist->st->codec->height * 3) / 2;
                    /* XXX: allocate picture correctly */
                    avcodec_get_frame_defaults(&picture);
                    avpkt.pts = pkt_pts;
                    avpkt.dts = ist->pts;
                    pkt_pts = AV_NOPTS_VALUE;

                    ret = avcodec_decode_video2(ist->st->codec,
                                                &picture, &got_picture, &avpkt);
                    ist->st->quality= picture.quality;
                    if (ret < 0)
                        goto fail_decode;
                    if (!got_picture) {
                        /* no picture yet */
                        goto discard_packet;
                    }
                    ist->next_pts = ist->pts = picture.best_effort_timestamp;
                    if (ist->st->codec->time_base.num != 0) {
                        int ticks= ist->st->parser ? ist->st->parser->repeat_pict+1 : ist->st->codec->ticks_per_frame;
                        ist->next_pts += ((int64_t)AV_TIME_BASE *
                                          ist->st->codec->time_base.num * ticks) /
                            ist->st->codec->time_base.den;
                    }
                    avpkt.size = 0;
                    buffer_to_free = NULL;
                    pre_process_video_frame(ist, (AVPicture *)&picture, &buffer_to_free);
                    break;
            case AVMEDIA_TYPE_SUBTITLE:
                ret = avcodec_decode_subtitle2(ist->st->codec,
                                               &subtitle, &got_picture, &avpkt);
                if (ret < 0)
                    goto fail_decode;
                if (!got_picture) {
                    goto discard_packet;
                }
                subtitle_to_free = &subtitle;
                avpkt.size = 0;
                break;
            default:
                goto fail_decode;
            }
        } else {
            switch(ist->st->codec->codec_type) {
            case AVMEDIA_TYPE_AUDIO:
                ist->next_pts += ((int64_t)AV_TIME_BASE * ist->st->codec->frame_size) /
                    ist->st->codec->sample_rate;
                break;
            case AVMEDIA_TYPE_VIDEO:
                if (ist->st->codec->time_base.num != 0) {
                    int ticks= ist->st->parser ? ist->st->parser->repeat_pict+1 : ist->st->codec->ticks_per_frame;
                    ist->next_pts += ((int64_t)AV_TIME_BASE *
                                      ist->st->codec->time_base.num * ticks) /
                        ist->st->codec->time_base.den;
                }
                break;
            }
            ret = avpkt.size;
            avpkt.size = 0;
        }

#if CONFIG_AVFILTER
        if(ist->st->codec->codec_type == AVMEDIA_TYPE_VIDEO){
            for(i=0;i<nb_ostreams;i++) {
                ost = ost_table[i];
                if (ost->input_video_filter && ost->source_index == ist_index) {
                    if (!picture.sample_aspect_ratio.num)
                        picture.sample_aspect_ratio = ist->st->sample_aspect_ratio;
                    // add it to be filtered
                    av_vsrc_buffer_add_frame2(ost->input_video_filter, &picture,
                                             ist->pts,
                                             ist->st->codec->width, ist->st->codec->height,
                                             ist->st->codec->pix_fmt, ""); //TODO user setable params
                }
            }
        }
#endif

        // preprocess audio (volume)
        if (ist->st->codec->codec_type == AVMEDIA_TYPE_AUDIO) {
            if (audio_volume != 256) {
                short *volp;
                volp = samples;
                for(i=0;i<(decoded_data_size / sizeof(short));i++) {
                    int v = ((*volp) * audio_volume + 128) >> 8;
                    if (v < -32768) v = -32768;
                    if (v >  32767) v = 32767;
                    *volp++ = v;
                }
            }
        }

        /* frame rate emulation */
        if (rate_emu) {
            int64_t pts = av_rescale(ist->pts, 1000000, AV_TIME_BASE);
            int64_t now = av_gettime() - ist->start;
            if (pts > now)
                usleep(pts - now);
        }
        /* if output time reached then transcode raw format,
           encode packets and output them */
        if (start_time == 0 || ist->pts >= start_time)
            for(i=0;i<nb_ostreams;i++) {
                int frame_size;

                ost = ost_table[i];
                if (ost->source_index == ist_index) {
#if CONFIG_AVFILTER
                frame_available = ist->st->codec->codec_type != AVMEDIA_TYPE_VIDEO ||
                    !ost->output_video_filter || avfilter_poll_frame(ost->output_video_filter->inputs[0]);
                while (frame_available) {
                    AVRational ist_pts_tb;
                    if (ist->st->codec->codec_type == AVMEDIA_TYPE_VIDEO && ost->output_video_filter)
                        get_filtered_video_frame(ost->output_video_filter, &picture, &ost->picref, &ist_pts_tb);
                    if (ost->picref)
                        ist->pts = av_rescale_q(ost->picref->pts, ist_pts_tb, AV_TIME_BASE_Q);
#endif
                    os = output_files[ost->file_index];

                    /* set the input output pts pairs */
                    //ost->sync_ipts = (double)(ist->pts + input_files_ts_offset[ist->file_index] - start_time)/ AV_TIME_BASE;

                    if (ost->encoding_needed) {
                        av_assert0(ist->decoding_needed);
                        switch(ost->st->codec->codec_type) {
                        case AVMEDIA_TYPE_AUDIO:
                            do_audio_out(os, ost, ist, decoded_data_buf, decoded_data_size);
                            break;
                        case AVMEDIA_TYPE_VIDEO:
#if CONFIG_AVFILTER
                            if (ost->picref->video && !ost->frame_aspect_ratio)
                                ost->st->codec->sample_aspect_ratio = ost->picref->video->sample_aspect_ratio;
#endif
                            do_video_out(os, ost, ist, &picture, &frame_size);
                            if (vstats_filename && frame_size)
                                do_video_stats(os, ost, frame_size);
                            break;
                        case AVMEDIA_TYPE_SUBTITLE:
                            do_subtitle_out(os, ost, ist, &subtitle,
                                            pkt->pts);
                            break;
                        default:
                            abort();
                        }
                    } else {
                        AVFrame avframe; //FIXME/XXX remove this
                        AVPacket opkt;
                        int64_t ost_tb_start_time= av_rescale_q(start_time, AV_TIME_BASE_Q, ost->st->time_base);

                        av_init_packet(&opkt);

                        if ((!ost->frame_number && !(pkt->flags & AV_PKT_FLAG_KEY)) && !copy_initial_nonkeyframes)
#if !CONFIG_AVFILTER
                            continue;
#else
                            goto cont;
#endif

                        /* no reencoding needed : output the packet directly */
                        /* force the input stream PTS */

                        avcodec_get_frame_defaults(&avframe);
                        ost->st->codec->coded_frame= &avframe;
                        avframe.key_frame = pkt->flags & AV_PKT_FLAG_KEY;

                        if(ost->st->codec->codec_type == AVMEDIA_TYPE_AUDIO)
                            audio_size += data_size;
                        else if (ost->st->codec->codec_type == AVMEDIA_TYPE_VIDEO) {
                            video_size += data_size;
                            ost->sync_opts++;
                        }

                        opkt.stream_index= ost->index;
                        if(pkt->pts != AV_NOPTS_VALUE)
                            opkt.pts= av_rescale_q(pkt->pts, ist->st->time_base, ost->st->time_base) - ost_tb_start_time;
                        else
                            opkt.pts= AV_NOPTS_VALUE;

                        if (pkt->dts == AV_NOPTS_VALUE)
                            opkt.dts = av_rescale_q(ist->pts, AV_TIME_BASE_Q, ost->st->time_base);
                        else
                            opkt.dts = av_rescale_q(pkt->dts, ist->st->time_base, ost->st->time_base);
                        opkt.dts -= ost_tb_start_time;

                        opkt.duration = av_rescale_q(pkt->duration, ist->st->time_base, ost->st->time_base);
                        opkt.flags= pkt->flags;

                        //FIXME remove the following 2 lines they shall be replaced by the bitstream filters
                        if(   ost->st->codec->codec_id != CODEC_ID_H264
                           && ost->st->codec->codec_id != CODEC_ID_MPEG1VIDEO
                           && ost->st->codec->codec_id != CODEC_ID_MPEG2VIDEO
                           ) {
                            if(av_parser_change(ist->st->parser, ost->st->codec, &opkt.data, &opkt.size, data_buf, data_size, pkt->flags & AV_PKT_FLAG_KEY))
                                opkt.destruct= av_destruct_packet;
                        } else {
                            opkt.data = data_buf;
                            opkt.size = data_size;
                        }

                        write_frame(os, &opkt, ost->st->codec, ost->bitstream_filters);
                        ost->st->codec->frame_number++;
                        ost->frame_number++;
                        av_free_packet(&opkt);
                    }
#if CONFIG_AVFILTER
                    cont:
                    frame_available = (ist->st->codec->codec_type == AVMEDIA_TYPE_VIDEO) &&
                                       ost->output_video_filter && avfilter_poll_frame(ost->output_video_filter->inputs[0]);
                    if(ost->picref)
                        avfilter_unref_buffer(ost->picref);
                }
#endif
                }
            }

        av_free(buffer_to_free);
        /* XXX: allocate the subtitles in the codec ? */
        if (subtitle_to_free) {
            avsubtitle_free(subtitle_to_free);
            subtitle_to_free = NULL;
        }
    }
 discard_packet:
    if (pkt == NULL) {
        /* EOF handling */

        for(i=0;i<nb_ostreams;i++) {
            ost = ost_table[i];
            if (ost->source_index == ist_index) {
                AVCodecContext *enc= ost->st->codec;
                os = output_files[ost->file_index];

                if(ost->st->codec->codec_type == AVMEDIA_TYPE_AUDIO && enc->frame_size <=1)
                    continue;
                if(ost->st->codec->codec_type == AVMEDIA_TYPE_VIDEO && (os->oformat->flags & AVFMT_RAWPICTURE))
                    continue;

                if (ost->encoding_needed) {
                    for(;;) {
                        AVPacket pkt;
                        int fifo_bytes;
                        av_init_packet(&pkt);
                        pkt.stream_index= ost->index;

                        switch(ost->st->codec->codec_type) {
                        case AVMEDIA_TYPE_AUDIO:
                            fifo_bytes = av_fifo_size(ost->fifo);
                            ret = 0;
                            /* encode any samples remaining in fifo */
                            if (fifo_bytes > 0) {
                                int osize = av_get_bits_per_sample_fmt(enc->sample_fmt) >> 3;
                                int fs_tmp = enc->frame_size;

                                av_fifo_generic_read(ost->fifo, audio_buf, fifo_bytes, NULL);
                                if (enc->codec->capabilities & CODEC_CAP_SMALL_LAST_FRAME) {
                                    enc->frame_size = fifo_bytes / (osize * enc->channels);
                                } else { /* pad */
                                    int frame_bytes = enc->frame_size*osize*enc->channels;
                                    if (allocated_audio_buf_size < frame_bytes)
                                        ffmpeg_exit(1);
                                    generate_silence(audio_buf+fifo_bytes, enc->sample_fmt, frame_bytes - fifo_bytes);
                                }

                                ret = avcodec_encode_audio(enc, bit_buffer, bit_buffer_size, (short *)audio_buf);
                                pkt.duration = av_rescale((int64_t)enc->frame_size*ost->st->time_base.den,
                                                          ost->st->time_base.num, enc->sample_rate);
                                enc->frame_size = fs_tmp;
                            }
                            if(ret <= 0) {
                                ret = avcodec_encode_audio(enc, bit_buffer, bit_buffer_size, NULL);
                            }
                            if (ret < 0) {
                                fprintf(stderr, "Audio encoding failed\n");
                                ffmpeg_exit(1);
                            }
                            audio_size += ret;
                            pkt.flags |= AV_PKT_FLAG_KEY;
                            break;
                        case AVMEDIA_TYPE_VIDEO:
                            ret = avcodec_encode_video(enc, bit_buffer, bit_buffer_size, NULL);
                            if (ret < 0) {
                                fprintf(stderr, "Video encoding failed\n");
                                ffmpeg_exit(1);
                            }
                            video_size += ret;
                            if(enc->coded_frame && enc->coded_frame->key_frame)
                                pkt.flags |= AV_PKT_FLAG_KEY;
                            if (ost->logfile && enc->stats_out) {
                                fprintf(ost->logfile, "%s", enc->stats_out);
                            }
                            break;
                        default:
                            ret=-1;
                        }

                        if(ret<=0)
                            break;
                        pkt.data= bit_buffer;
                        pkt.size= ret;
                        if(enc->coded_frame && enc->coded_frame->pts != AV_NOPTS_VALUE)
                            pkt.pts= av_rescale_q(enc->coded_frame->pts, enc->time_base, ost->st->time_base);
                        write_frame(os, &pkt, ost->st->codec, ost->bitstream_filters);
                    }
                }
            }
        }
    }

    return 0;
 fail_decode:
    return -1;
}

static void print_sdp(AVFormatContext **avc, int n)
{
    char sdp[2048];

    av_sdp_create(avc, n, sdp, sizeof(sdp));
    printf("SDP:\n%s\n", sdp);
    fflush(stdout);
}

static int copy_chapters(int infile, int outfile)
{
    AVFormatContext *is = input_files[infile];
    AVFormatContext *os = output_files[outfile];
    int i;

    for (i = 0; i < is->nb_chapters; i++) {
        AVChapter *in_ch = is->chapters[i], *out_ch;
        int64_t ts_off   = av_rescale_q(start_time - input_files_ts_offset[infile],
                                      AV_TIME_BASE_Q, in_ch->time_base);
        int64_t rt       = (recording_time == INT64_MAX) ? INT64_MAX :
                           av_rescale_q(recording_time, AV_TIME_BASE_Q, in_ch->time_base);


        if (in_ch->end < ts_off)
            continue;
        if (rt != INT64_MAX && in_ch->start > rt + ts_off)
            break;

        out_ch = av_mallocz(sizeof(AVChapter));
        if (!out_ch)
            return AVERROR(ENOMEM);

        out_ch->id        = in_ch->id;
        out_ch->time_base = in_ch->time_base;
        out_ch->start     = FFMAX(0,  in_ch->start - ts_off);
        out_ch->end       = FFMIN(rt, in_ch->end   - ts_off);

        if (metadata_chapters_autocopy)
            av_metadata_copy(&out_ch->metadata, in_ch->metadata, 0);

        os->nb_chapters++;
        os->chapters = av_realloc(os->chapters, sizeof(AVChapter)*os->nb_chapters);
        if (!os->chapters)
            return AVERROR(ENOMEM);
        os->chapters[os->nb_chapters - 1] = out_ch;
    }
    return 0;
}

static void parse_forced_key_frames(char *kf, AVOutputStream *ost,
                                    AVCodecContext *avctx)
{
    char *p;
    int n = 1, i;
    int64_t t;

    for (p = kf; *p; p++)
        if (*p == ',')
            n++;
    ost->forced_kf_count = n;
    ost->forced_kf_pts = av_malloc(sizeof(*ost->forced_kf_pts) * n);
    if (!ost->forced_kf_pts) {
        av_log(NULL, AV_LOG_FATAL, "Could not allocate forced key frames array.\n");
        ffmpeg_exit(1);
    }
    for (i = 0; i < n; i++) {
        p = i ? strchr(p, ',') + 1 : kf;
        t = parse_time_or_die("force_key_frames", p, 1);
        ost->forced_kf_pts[i] = av_rescale_q(t, AV_TIME_BASE_Q, avctx->time_base);
    }
}

/*
 * The following code is the main loop of the file converter
 */
static int transcode(AVFormatContext **output_files,
                     int nb_output_files,
                     AVFormatContext **input_files,
                     int nb_input_files,
                     AVStreamMap *stream_maps, int nb_stream_maps)
{
    int ret = 0, i, j, k, n, nb_istreams = 0, nb_ostreams = 0, step;
    AVFormatContext *is, *os;
    AVCodecContext *codec, *icodec;
    AVOutputStream *ost, **ost_table = NULL;
    AVInputStream *ist, **ist_table = NULL;
    AVInputFile *file_table;
    char error[1024];
    int key;
    int want_sdp = 1;
    uint8_t no_packet[MAX_FILES]={0};
    int no_packet_count=0;
    int nb_frame_threshold[AVMEDIA_TYPE_NB]={0};
    int nb_streams[AVMEDIA_TYPE_NB]={0};

    file_table= av_mallocz(nb_input_files * sizeof(AVInputFile));
    if (!file_table)
        goto fail;

    /* input stream init */
    j = 0;
    for(i=0;i<nb_input_files;i++) {
        is = input_files[i];
        file_table[i].ist_index = j;
        file_table[i].nb_streams = is->nb_streams;
        j += is->nb_streams;
    }
    nb_istreams = j;

    ist_table = av_mallocz(nb_istreams * sizeof(AVInputStream *));
    if (!ist_table)
        goto fail;

    for(i=0;i<nb_istreams;i++) {
        ist = av_mallocz(sizeof(AVInputStream));
        if (!ist)
            goto fail;
        ist_table[i] = ist;
    }
    j = 0;
    for(i=0;i<nb_input_files;i++) {
        is = input_files[i];
        for(k=0;k<is->nb_streams;k++) {
            ist = ist_table[j++];
            ist->st = is->streams[k];
            ist->file_index = i;
            ist->index = k;
            ist->discard = 1; /* the stream is discarded by default
                                 (changed later) */

            if (rate_emu) {
                ist->start = av_gettime();
            }
        }
    }

    /* output stream init */
    nb_ostreams = 0;
    for(i=0;i<nb_output_files;i++) {
        os = output_files[i];
        if (!os->nb_streams && !(os->oformat->flags & AVFMT_NOSTREAMS)) {
            av_dump_format(output_files[i], i, output_files[i]->filename, 1);
            fprintf(stderr, "Output file #%d does not contain any stream\n", i);
            ret = AVERROR(EINVAL);
            goto fail;
        }
        nb_ostreams += os->nb_streams;
    }
    if (nb_stream_maps > 0 && nb_stream_maps != nb_ostreams) {
        fprintf(stderr, "Number of stream maps must match number of output streams\n");
        ret = AVERROR(EINVAL);
        goto fail;
    }

    /* Sanity check the mapping args -- do the input files & streams exist? */
    for(i=0;i<nb_stream_maps;i++) {
        int fi = stream_maps[i].file_index;
        int si = stream_maps[i].stream_index;

        if (fi < 0 || fi > nb_input_files - 1 ||
            si < 0 || si > file_table[fi].nb_streams - 1) {
            fprintf(stderr,"Could not find input stream #%d.%d\n", fi, si);
            ret = AVERROR(EINVAL);
            goto fail;
        }
        fi = stream_maps[i].sync_file_index;
        si = stream_maps[i].sync_stream_index;
        if (fi < 0 || fi > nb_input_files - 1 ||
            si < 0 || si > file_table[fi].nb_streams - 1) {
            fprintf(stderr,"Could not find sync stream #%d.%d\n", fi, si);
            ret = AVERROR(EINVAL);
            goto fail;
        }
    }

    ost_table = av_mallocz(sizeof(AVOutputStream *) * nb_ostreams);
    if (!ost_table)
        goto fail;

    for(k=0;k<nb_output_files;k++) {
        os = output_files[k];
        for(i=0;i<os->nb_streams;i++,n++) {
            nb_streams[os->streams[i]->codec->codec_type]++;
        }
    }
    for(step=1<<30; step; step>>=1){
        int found_streams[AVMEDIA_TYPE_NB]={0};
        for(j=0; j<AVMEDIA_TYPE_NB; j++)
            nb_frame_threshold[j] += step;

        for(j=0; j<nb_istreams; j++) {
            int skip=0;
            ist = ist_table[j];
            if(opt_programid){
                int pi,si;
                AVFormatContext *f= input_files[ ist->file_index ];
                skip=1;
                for(pi=0; pi<f->nb_programs; pi++){
                    AVProgram *p= f->programs[pi];
                    if(p->id == opt_programid)
                        for(si=0; si<p->nb_stream_indexes; si++){
                            if(f->streams[ p->stream_index[si] ] == ist->st)
                                skip=0;
                        }
                }
            }
            if (ist->discard && ist->st->discard != AVDISCARD_ALL && !skip
                && nb_frame_threshold[ist->st->codec->codec_type] <= ist->st->codec_info_nb_frames){
                found_streams[ist->st->codec->codec_type]++;
            }
        }
        for(j=0; j<AVMEDIA_TYPE_NB; j++)
            if(found_streams[j] < nb_streams[j])
                nb_frame_threshold[j] -= step;
    }
    n = 0;
    for(k=0;k<nb_output_files;k++) {
        os = output_files[k];
        for(i=0;i<os->nb_streams;i++,n++) {
            int found;
            ost = ost_table[n] = output_streams_for_file[k][i];
            ost->st = os->streams[i];
            if (nb_stream_maps > 0) {
                ost->source_index = file_table[stream_maps[n].file_index].ist_index +
                    stream_maps[n].stream_index;

                /* Sanity check that the stream types match */
                if (ist_table[ost->source_index]->st->codec->codec_type != ost->st->codec->codec_type) {
                    int i= ost->file_index;
                    av_dump_format(output_files[i], i, output_files[i]->filename, 1);
                    fprintf(stderr, "Codec type mismatch for mapping #%d.%d -> #%d.%d\n",
                        stream_maps[n].file_index, stream_maps[n].stream_index,
                        ost->file_index, ost->index);
                    ffmpeg_exit(1);
                }

            } else {
                /* get corresponding input stream index : we select the first one with the right type */
                found = 0;
                for(j=0;j<nb_istreams;j++) {
                    int skip=0;
                    ist = ist_table[j];
                    if(opt_programid){
                        int pi,si;
                        AVFormatContext *f= input_files[ ist->file_index ];
                        skip=1;
                        for(pi=0; pi<f->nb_programs; pi++){
                            AVProgram *p= f->programs[pi];
                            if(p->id == opt_programid)
                                for(si=0; si<p->nb_stream_indexes; si++){
                                    if(f->streams[ p->stream_index[si] ] == ist->st)
                                        skip=0;
                                }
                        }
                    }
                    if (ist->discard && ist->st->discard != AVDISCARD_ALL && !skip &&
                        ist->st->codec->codec_type == ost->st->codec->codec_type &&
                        nb_frame_threshold[ist->st->codec->codec_type] <= ist->st->codec_info_nb_frames) {
                            ost->source_index = j;
                            found = 1;
                            break;
                    }
                }

                if (!found) {
                    if(! opt_programid) {
                        /* try again and reuse existing stream */
                        for(j=0;j<nb_istreams;j++) {
                            ist = ist_table[j];
                            if (   ist->st->codec->codec_type == ost->st->codec->codec_type
                                && ist->st->discard != AVDISCARD_ALL) {
                                ost->source_index = j;
                                found = 1;
                            }
                        }
                    }
                    if (!found) {
                        int i= ost->file_index;
                        av_dump_format(output_files[i], i, output_files[i]->filename, 1);
                        fprintf(stderr, "Could not find input stream matching output stream #%d.%d\n",
                                ost->file_index, ost->index);
                        ffmpeg_exit(1);
                    }
                }
            }
            ist = ist_table[ost->source_index];
            ist->discard = 0;
            ost->sync_ist = (nb_stream_maps > 0) ?
                ist_table[file_table[stream_maps[n].sync_file_index].ist_index +
                         stream_maps[n].sync_stream_index] : ist;
        }
    }

    /* for each output stream, we compute the right encoding parameters */
    for(i=0;i<nb_ostreams;i++) {
        ost = ost_table[i];
        os = output_files[ost->file_index];
        ist = ist_table[ost->source_index];

        codec = ost->st->codec;
        icodec = ist->st->codec;

        if (metadata_streams_autocopy)
            av_metadata_copy(&ost->st->metadata, ist->st->metadata,
                             AV_METADATA_DONT_OVERWRITE);

        ost->st->disposition = ist->st->disposition;
        codec->bits_per_raw_sample= icodec->bits_per_raw_sample;
        codec->chroma_sample_location = icodec->chroma_sample_location;

        if (ost->st->stream_copy) {
            uint64_t extra_size = (uint64_t)icodec->extradata_size + FF_INPUT_BUFFER_PADDING_SIZE;

            if (extra_size > INT_MAX)
                goto fail;

            /* if stream_copy is selected, no need to decode or encode */
            codec->codec_id = icodec->codec_id;
            codec->codec_type = icodec->codec_type;

            if(!codec->codec_tag){
                if(   !os->oformat->codec_tag
                   || av_codec_get_id (os->oformat->codec_tag, icodec->codec_tag) == codec->codec_id
                   || av_codec_get_tag(os->oformat->codec_tag, icodec->codec_id) <= 0)
                    codec->codec_tag = icodec->codec_tag;
            }

            codec->bit_rate = icodec->bit_rate;
            codec->rc_max_rate    = icodec->rc_max_rate;
            codec->rc_buffer_size = icodec->rc_buffer_size;
            codec->extradata= av_mallocz(extra_size);
            if (!codec->extradata)
                goto fail;
            memcpy(codec->extradata, icodec->extradata, icodec->extradata_size);
            codec->extradata_size= icodec->extradata_size;
            if(!copy_tb && av_q2d(icodec->time_base)*icodec->ticks_per_frame > av_q2d(ist->st->time_base) && av_q2d(ist->st->time_base) < 1.0/500){
                codec->time_base = icodec->time_base;
                codec->time_base.num *= icodec->ticks_per_frame;
                av_reduce(&codec->time_base.num, &codec->time_base.den,
                          codec->time_base.num, codec->time_base.den, INT_MAX);
            }else
                codec->time_base = ist->st->time_base;
            switch(codec->codec_type) {
            case AVMEDIA_TYPE_AUDIO:
                if(audio_volume != 256) {
                    fprintf(stderr,"-acodec copy and -vol are incompatible (frames are not decoded)\n");
                    ffmpeg_exit(1);
                }
                codec->channel_layout = icodec->channel_layout;
                codec->sample_rate = icodec->sample_rate;
                codec->channels = icodec->channels;
                codec->frame_size = icodec->frame_size;
                codec->audio_service_type = icodec->audio_service_type;
                codec->block_align= icodec->block_align;
                if(codec->block_align == 1 && codec->codec_id == CODEC_ID_MP3)
                    codec->block_align= 0;
                if(codec->codec_id == CODEC_ID_AC3)
                    codec->block_align= 0;
                break;
            case AVMEDIA_TYPE_VIDEO:
                codec->pix_fmt = icodec->pix_fmt;
                codec->width = icodec->width;
                codec->height = icodec->height;
                codec->has_b_frames = icodec->has_b_frames;
                if (!codec->sample_aspect_ratio.num) {
                    codec->sample_aspect_ratio =
                    ost->st->sample_aspect_ratio =
                        ist->st->sample_aspect_ratio.num ? ist->st->sample_aspect_ratio :
                        ist->st->codec->sample_aspect_ratio.num ?
                        ist->st->codec->sample_aspect_ratio : (AVRational){0, 1};
                }
                break;
            case AVMEDIA_TYPE_SUBTITLE:
                codec->width = icodec->width;
                codec->height = icodec->height;
                break;
            default:
                abort();
            }
        } else {
            switch(codec->codec_type) {
            case AVMEDIA_TYPE_AUDIO:
                ost->fifo= av_fifo_alloc(1024);
                if(!ost->fifo)
                    goto fail;
                ost->reformat_pair = MAKE_SFMT_PAIR(AV_SAMPLE_FMT_NONE,AV_SAMPLE_FMT_NONE);
                ost->audio_resample = codec->sample_rate != icodec->sample_rate || audio_sync_method > 1;
                icodec->request_channels = codec->channels;
                ist->decoding_needed = 1;
                ost->encoding_needed = 1;
                ost->resample_sample_fmt  = icodec->sample_fmt;
                ost->resample_sample_rate = icodec->sample_rate;
                ost->resample_channels    = icodec->channels;
                break;
            case AVMEDIA_TYPE_VIDEO:
                if (ost->st->codec->pix_fmt == PIX_FMT_NONE) {
                    fprintf(stderr, "Video pixel format is unknown, stream cannot be encoded\n");
                    ffmpeg_exit(1);
                }
                ost->video_resample = codec->width   != icodec->width  ||
                                      codec->height  != icodec->height ||
                                      codec->pix_fmt != icodec->pix_fmt;
                if (ost->video_resample) {
#if !CONFIG_AVFILTER
                    avcodec_get_frame_defaults(&ost->pict_tmp);
                    if(avpicture_alloc((AVPicture*)&ost->pict_tmp, codec->pix_fmt,
                                         codec->width, codec->height)) {
                        fprintf(stderr, "Cannot allocate temp picture, check pix fmt\n");
                        ffmpeg_exit(1);
                    }
                    sws_flags = av_get_int(sws_opts, "sws_flags", NULL);
                    ost->img_resample_ctx = sws_getContext(
                        icodec->width,
                        icodec->height,
                            icodec->pix_fmt,
                            codec->width,
                            codec->height,
                            codec->pix_fmt,
                            sws_flags, NULL, NULL, NULL);
                    if (ost->img_resample_ctx == NULL) {
                        fprintf(stderr, "Cannot get resampling context\n");
                        ffmpeg_exit(1);
                    }
#endif
                    codec->bits_per_raw_sample= frame_bits_per_raw_sample;
                }
                ost->resample_height = icodec->height;
                ost->resample_width  = icodec->width;
                ost->resample_pix_fmt= icodec->pix_fmt;
                ost->encoding_needed = 1;
                ist->decoding_needed = 1;

#if CONFIG_AVFILTER
                if (configure_video_filters(ist, ost)) {
                    fprintf(stderr, "Error opening filters!\n");
                    exit(1);
                }
#endif
                break;
            case AVMEDIA_TYPE_SUBTITLE:
                ost->encoding_needed = 1;
                ist->decoding_needed = 1;
                break;
            default:
                abort();
                break;
            }
            /* two pass mode */
            if (ost->encoding_needed && codec->codec_id != CODEC_ID_H264 &&
                (codec->flags & (CODEC_FLAG_PASS1 | CODEC_FLAG_PASS2))) {
                char logfilename[1024];
                FILE *f;

                snprintf(logfilename, sizeof(logfilename), "%s-%d.log",
                         pass_logfilename_prefix ? pass_logfilename_prefix : DEFAULT_PASS_LOGFILENAME_PREFIX,
                         i);
                if (codec->flags & CODEC_FLAG_PASS1) {
                    f = fopen(logfilename, "wb");
                    if (!f) {
                        fprintf(stderr, "Cannot write log file '%s' for pass-1 encoding: %s\n", logfilename, strerror(errno));
                        ffmpeg_exit(1);
                    }
                    ost->logfile = f;
                } else {
                    char  *logbuffer;
                    size_t logbuffer_size;
                    if (read_file(logfilename, &logbuffer, &logbuffer_size) < 0) {
                        fprintf(stderr, "Error reading log file '%s' for pass-2 encoding\n", logfilename);
                        ffmpeg_exit(1);
                    }
                    codec->stats_in = logbuffer;
                }
            }
        }
        if(codec->codec_type == AVMEDIA_TYPE_VIDEO){
            /* maximum video buffer size is 6-bytes per pixel, plus DPX header size */
            int size= codec->width * codec->height;
            bit_buffer_size= FFMAX(bit_buffer_size, 6*size + 1664);
        }
    }

    if (!bit_buffer)
        bit_buffer = av_malloc(bit_buffer_size);
    if (!bit_buffer) {
        fprintf(stderr, "Cannot allocate %d bytes output buffer\n",
                bit_buffer_size);
        ret = AVERROR(ENOMEM);
        goto fail;
    }

    /* open each encoder */
    for(i=0;i<nb_ostreams;i++) {
        ost = ost_table[i];
        if (ost->encoding_needed) {
            AVCodec *codec = i < nb_output_codecs ? output_codecs[i] : NULL;
            AVCodecContext *dec = ist_table[ost->source_index]->st->codec;
            if (!codec)
                codec = avcodec_find_encoder(ost->st->codec->codec_id);
            if (!codec) {
                snprintf(error, sizeof(error), "Encoder (codec id %d) not found for output stream #%d.%d",
                         ost->st->codec->codec_id, ost->file_index, ost->index);
                ret = AVERROR(EINVAL);
                goto dump_format;
            }
            if (dec->subtitle_header) {
                ost->st->codec->subtitle_header = av_malloc(dec->subtitle_header_size);
                if (!ost->st->codec->subtitle_header) {
                    ret = AVERROR(ENOMEM);
                    goto dump_format;
                }
                memcpy(ost->st->codec->subtitle_header, dec->subtitle_header, dec->subtitle_header_size);
                ost->st->codec->subtitle_header_size = dec->subtitle_header_size;
            }
            if (avcodec_open(ost->st->codec, codec) < 0) {
                snprintf(error, sizeof(error), "Error while opening encoder for output stream #%d.%d - maybe incorrect parameters such as bit_rate, rate, width or height",
                        ost->file_index, ost->index);
                ret = AVERROR(EINVAL);
                goto dump_format;
            }
            extra_size += ost->st->codec->extradata_size;
        }
    }

    /* open each decoder */
    for(i=0;i<nb_istreams;i++) {
        ist = ist_table[i];
        if (ist->decoding_needed) {
            AVCodec *codec = i < nb_input_codecs ? input_codecs[i] : NULL;
            if (!codec)
                codec = avcodec_find_decoder(ist->st->codec->codec_id);
            if (!codec) {
                snprintf(error, sizeof(error), "Decoder (codec id %d) not found for input stream #%d.%d",
                        ist->st->codec->codec_id, ist->file_index, ist->index);
                ret = AVERROR(EINVAL);
                goto dump_format;
            }
            if (avcodec_open(ist->st->codec, codec) < 0) {
                snprintf(error, sizeof(error), "Error while opening decoder for input stream #%d.%d",
                        ist->file_index, ist->index);
                ret = AVERROR(EINVAL);
                goto dump_format;
            }
            //if (ist->st->codec->codec_type == AVMEDIA_TYPE_VIDEO)
            //    ist->st->codec->flags |= CODEC_FLAG_REPEAT_FIELD;
        }
    }

    /* init pts */
    for(i=0;i<nb_istreams;i++) {
        AVStream *st;
        ist = ist_table[i];
        st= ist->st;
        ist->pts = st->avg_frame_rate.num ? - st->codec->has_b_frames*AV_TIME_BASE / av_q2d(st->avg_frame_rate) : 0;
        ist->next_pts = AV_NOPTS_VALUE;
        ist->is_start = 1;
    }

    /* set meta data information from input file if required */
    for (i=0;i<nb_meta_data_maps;i++) {
        AVFormatContext *files[2];
        AVMetadata      **meta[2];
        int j;

#define METADATA_CHECK_INDEX(index, nb_elems, desc)\
        if ((index) < 0 || (index) >= (nb_elems)) {\
            snprintf(error, sizeof(error), "Invalid %s index %d while processing metadata maps\n",\
                     (desc), (index));\
            ret = AVERROR(EINVAL);\
            goto dump_format;\
        }

        int out_file_index = meta_data_maps[i][0].file;
        int in_file_index = meta_data_maps[i][1].file;
        if (in_file_index < 0 || out_file_index < 0)
            continue;
        METADATA_CHECK_INDEX(out_file_index, nb_output_files, "output file")
        METADATA_CHECK_INDEX(in_file_index, nb_input_files, "input file")

        files[0] = output_files[out_file_index];
        files[1] = input_files[in_file_index];

        for (j = 0; j < 2; j++) {
            AVMetaDataMap *map = &meta_data_maps[i][j];

            switch (map->type) {
            case 'g':
                meta[j] = &files[j]->metadata;
                break;
            case 's':
                METADATA_CHECK_INDEX(map->index, files[j]->nb_streams, "stream")
                meta[j] = &files[j]->streams[map->index]->metadata;
                break;
            case 'c':
                METADATA_CHECK_INDEX(map->index, files[j]->nb_chapters, "chapter")
                meta[j] = &files[j]->chapters[map->index]->metadata;
                break;
            case 'p':
                METADATA_CHECK_INDEX(map->index, files[j]->nb_programs, "program")
                meta[j] = &files[j]->programs[map->index]->metadata;
                break;
            }
        }

        av_metadata_copy(meta[0], *meta[1], AV_METADATA_DONT_OVERWRITE);
    }

    /* copy global metadata by default */
    if (metadata_global_autocopy) {

        for (i = 0; i < nb_output_files; i++)
            av_metadata_copy(&output_files[i]->metadata, input_files[0]->metadata,
                             AV_METADATA_DONT_OVERWRITE);
    }

    /* copy chapters according to chapter maps */
    for (i = 0; i < nb_chapter_maps; i++) {
        int infile  = chapter_maps[i].in_file;
        int outfile = chapter_maps[i].out_file;

        if (infile < 0 || outfile < 0)
            continue;
        if (infile >= nb_input_files) {
            snprintf(error, sizeof(error), "Invalid input file index %d in chapter mapping.\n", infile);
            ret = AVERROR(EINVAL);
            goto dump_format;
        }
        if (outfile >= nb_output_files) {
            snprintf(error, sizeof(error), "Invalid output file index %d in chapter mapping.\n",outfile);
            ret = AVERROR(EINVAL);
            goto dump_format;
        }
        copy_chapters(infile, outfile);
    }

    /* copy chapters from the first input file that has them*/
    if (!nb_chapter_maps)
        for (i = 0; i < nb_input_files; i++) {
            if (!input_files[i]->nb_chapters)
                continue;

            for (j = 0; j < nb_output_files; j++)
                if ((ret = copy_chapters(i, j)) < 0)
                    goto dump_format;
            break;
        }

    /* open files and write file headers */
    for(i=0;i<nb_output_files;i++) {
        os = output_files[i];
        if (av_write_header(os) < 0) {
            snprintf(error, sizeof(error), "Could not write header for output file #%d (incorrect codec parameters ?)", i);
            ret = AVERROR(EINVAL);
            goto dump_format;
        }
        if (strcmp(output_files[i]->oformat->name, "rtp")) {
            want_sdp = 0;
        }
    }

 dump_format:
    /* dump the file output parameters - cannot be done before in case
       of stream copy */
    for(i=0;i<nb_output_files;i++) {
        av_dump_format(output_files[i], i, output_files[i]->filename, 1);
    }

    /* dump the stream mapping */
    if (verbose >= 0) {
        fprintf(stderr, "Stream mapping:\n");
        for(i=0;i<nb_ostreams;i++) {
            ost = ost_table[i];
            fprintf(stderr, "  Stream #%d.%d -> #%d.%d",
                    ist_table[ost->source_index]->file_index,
                    ist_table[ost->source_index]->index,
                    ost->file_index,
                    ost->index);
            if (ost->sync_ist != ist_table[ost->source_index])
                fprintf(stderr, " [sync #%d.%d]",
                        ost->sync_ist->file_index,
                        ost->sync_ist->index);
            fprintf(stderr, "\n");
        }
    }

    if (ret) {
        fprintf(stderr, "%s\n", error);
        goto fail;
    }

    if (want_sdp) {
        print_sdp(output_files, nb_output_files);
    }

    if (!using_stdin) {
        if(verbose >= 0)
            fprintf(stderr, "Press [q] to stop encoding\n");
        avio_set_interrupt_cb(decode_interrupt_cb);
    }
    term_init();

    timer_start = av_gettime();

    for(; received_sigterm == 0;) {
        int file_index, ist_index;
        AVPacket pkt;
        double ipts_min;
        double opts_min;

    redo:
        ipts_min= 1e100;
        opts_min= 1e100;
        /* if 'q' pressed, exits */
        if (!using_stdin) {
            if (q_pressed)
                break;
            /* read_key() returns 0 on EOF */
            key = read_key();
            if (key == 'q')
                break;
        }

        /* select the stream that we must read now by looking at the
           smallest output pts */
        file_index = -1;
        for(i=0;i<nb_ostreams;i++) {
            double ipts, opts;
            ost = ost_table[i];
            os = output_files[ost->file_index];
            ist = ist_table[ost->source_index];
            if(ist->is_past_recording_time || no_packet[ist->file_index])
                continue;
                opts = ost->st->pts.val * av_q2d(ost->st->time_base);
            ipts = (double)ist->pts;
            if (!file_table[ist->file_index].eof_reached){
                if(ipts < ipts_min) {
                    ipts_min = ipts;
                    if(input_sync ) file_index = ist->file_index;
                }
                if(opts < opts_min) {
                    opts_min = opts;
                    if(!input_sync) file_index = ist->file_index;
                }
            }
            if(ost->frame_number >= max_frames[ost->st->codec->codec_type]){
                file_index= -1;
                break;
            }
        }
        /* if none, if is finished */
        if (file_index < 0) {
            if(no_packet_count){
                no_packet_count=0;
                memset(no_packet, 0, sizeof(no_packet));
                usleep(10000);
                continue;
            }
            break;
        }

        /* finish if limit size exhausted */
        if (limit_filesize != 0 && limit_filesize <= avio_tell(output_files[0]->pb))
            break;

        /* read a frame from it and output it in the fifo */
        is = input_files[file_index];
        ret= av_read_frame(is, &pkt);
        if(ret == AVERROR(EAGAIN)){
            no_packet[file_index]=1;
            no_packet_count++;
            continue;
        }
        if (ret < 0) {
            file_table[file_index].eof_reached = 1;
            if (opt_shortest)
                break;
            else
                continue;
        }

        no_packet_count=0;
        memset(no_packet, 0, sizeof(no_packet));

        if (do_pkt_dump) {
            av_pkt_dump_log2(NULL, AV_LOG_DEBUG, &pkt, do_hex_dump,
                             is->streams[pkt.stream_index]);
        }
        /* the following test is needed in case new streams appear
           dynamically in stream : we ignore them */
        if (pkt.stream_index >= file_table[file_index].nb_streams)
            goto discard_packet;
        ist_index = file_table[file_index].ist_index + pkt.stream_index;
        ist = ist_table[ist_index];
        if (ist->discard)
            goto discard_packet;

        if (pkt.dts != AV_NOPTS_VALUE)
            pkt.dts += av_rescale_q(input_files_ts_offset[ist->file_index], AV_TIME_BASE_Q, ist->st->time_base);
        if (pkt.pts != AV_NOPTS_VALUE)
            pkt.pts += av_rescale_q(input_files_ts_offset[ist->file_index], AV_TIME_BASE_Q, ist->st->time_base);

        if (pkt.stream_index < nb_input_files_ts_scale[file_index]
            && input_files_ts_scale[file_index][pkt.stream_index]){
            if(pkt.pts != AV_NOPTS_VALUE)
                pkt.pts *= input_files_ts_scale[file_index][pkt.stream_index];
            if(pkt.dts != AV_NOPTS_VALUE)
                pkt.dts *= input_files_ts_scale[file_index][pkt.stream_index];
        }

//        fprintf(stderr, "next:%"PRId64" dts:%"PRId64" off:%"PRId64" %d\n", ist->next_pts, pkt.dts, input_files_ts_offset[ist->file_index], ist->st->codec->codec_type);
        if (pkt.dts != AV_NOPTS_VALUE && ist->next_pts != AV_NOPTS_VALUE
            && (is->iformat->flags & AVFMT_TS_DISCONT)) {
            int64_t pkt_dts= av_rescale_q(pkt.dts, ist->st->time_base, AV_TIME_BASE_Q);
            int64_t delta= pkt_dts - ist->next_pts;
            if((FFABS(delta) > 1LL*dts_delta_threshold*AV_TIME_BASE || pkt_dts+1<ist->pts)&& !copy_ts){
                input_files_ts_offset[ist->file_index]-= delta;
                if (verbose > 2)
                    fprintf(stderr, "timestamp discontinuity %"PRId64", new offset= %"PRId64"\n", delta, input_files_ts_offset[ist->file_index]);
                pkt.dts-= av_rescale_q(delta, AV_TIME_BASE_Q, ist->st->time_base);
                if(pkt.pts != AV_NOPTS_VALUE)
                    pkt.pts-= av_rescale_q(delta, AV_TIME_BASE_Q, ist->st->time_base);
            }
        }

        /* finish if recording time exhausted */
        if (recording_time != INT64_MAX &&
            av_compare_ts(pkt.pts, ist->st->time_base, recording_time + start_time, (AVRational){1, 1000000}) >= 0) {
            ist->is_past_recording_time = 1;
            goto discard_packet;
        }

        //fprintf(stderr,"read #%d.%d size=%d\n", ist->file_index, ist->index, pkt.size);
        if (output_packet(ist, ist_index, ost_table, nb_ostreams, &pkt) < 0) {

            if (verbose >= 0)
                fprintf(stderr, "Error while decoding stream #%d.%d\n",
                        ist->file_index, ist->index);
            if (exit_on_error)
                ffmpeg_exit(1);
            av_free_packet(&pkt);
            goto redo;
        }

    discard_packet:
        av_free_packet(&pkt);

        /* dump report by using the output first video and audio streams */
        print_report(output_files, ost_table, nb_ostreams, 0);
    }

    /* at the end of stream, we must flush the decoder buffers */
    for(i=0;i<nb_istreams;i++) {
        ist = ist_table[i];
        if (ist->decoding_needed) {
            output_packet(ist, i, ost_table, nb_ostreams, NULL);
        }
    }

    term_exit();

    /* write the trailer if needed and close file */
    for(i=0;i<nb_output_files;i++) {
        os = output_files[i];
        av_write_trailer(os);
    }

    /* dump report by using the first video and audio streams */
    print_report(output_files, ost_table, nb_ostreams, 1);

    /* close each encoder */
    for(i=0;i<nb_ostreams;i++) {
        ost = ost_table[i];
        if (ost->encoding_needed) {
            av_freep(&ost->st->codec->stats_in);
            avcodec_close(ost->st->codec);
        }
#if CONFIG_AVFILTER
        avfilter_graph_free(&ost->graph);
#endif
    }

    /* close each decoder */
    for(i=0;i<nb_istreams;i++) {
        ist = ist_table[i];
        if (ist->decoding_needed) {
            avcodec_close(ist->st->codec);
        }
    }

    /* finished ! */
    ret = 0;

 fail:
    av_freep(&bit_buffer);
    av_free(file_table);

    if (ist_table) {
        for(i=0;i<nb_istreams;i++) {
            ist = ist_table[i];
            av_free(ist);
        }
        av_free(ist_table);
    }
    if (ost_table) {
        for(i=0;i<nb_ostreams;i++) {
            ost = ost_table[i];
            if (ost) {
                if (ost->st->stream_copy)
                    av_freep(&ost->st->codec->extradata);
                if (ost->logfile) {
                    fclose(ost->logfile);
                    ost->logfile = NULL;
                }
                av_fifo_free(ost->fifo); /* works even if fifo is not
                                             initialized but set to zero */
                av_freep(&ost->st->codec->subtitle_header);
                av_free(ost->pict_tmp.data[0]);
                av_free(ost->forced_kf_pts);
                if (ost->video_resample)
                    sws_freeContext(ost->img_resample_ctx);
                if (ost->resample)
                    audio_resample_close(ost->resample);
                if (ost->reformat_ctx)
                    av_audio_convert_free(ost->reformat_ctx);
                av_free(ost);
            }
        }
        av_free(ost_table);
    }
    return ret;
}

static void opt_format(const char *arg)
{
    last_asked_format = arg;
}

static void opt_video_rc_override_string(const char *arg)
{
    video_rc_override_string = arg;
}

static int opt_me_threshold(const char *opt, const char *arg)
{
    me_threshold = parse_number_or_die(opt, arg, OPT_INT64, INT_MIN, INT_MAX);
    return 0;
}

static int opt_verbose(const char *opt, const char *arg)
{
    verbose = parse_number_or_die(opt, arg, OPT_INT64, -10, 10);
    return 0;
}

static int opt_frame_rate(const char *opt, const char *arg)
{
    if (av_parse_video_rate(&frame_rate, arg) < 0) {
        fprintf(stderr, "Incorrect value for %s: %s\n", opt, arg);
        ffmpeg_exit(1);
    }
    return 0;
}

static int opt_bitrate(const char *opt, const char *arg)
{
    int codec_type = opt[0]=='a' ? AVMEDIA_TYPE_AUDIO : AVMEDIA_TYPE_VIDEO;

    opt_default(opt, arg);

    if (av_get_int(avcodec_opts[codec_type], "b", NULL) < 1000)
        fprintf(stderr, "WARNING: The bitrate parameter is set too low. It takes bits/s as argument, not kbits/s\n");

    return 0;
}

static int opt_frame_crop(const char *opt, const char *arg)
{
    fprintf(stderr, "Option '%s' has been removed, use the crop filter instead\n", opt);
    return AVERROR(EINVAL);
}

static void opt_frame_size(const char *arg)
{
    if (av_parse_video_size(&frame_width, &frame_height, arg) < 0) {
        fprintf(stderr, "Incorrect frame size\n");
        ffmpeg_exit(1);
    }
}

static int opt_pad(const char *opt, const char *arg) {
    fprintf(stderr, "Option '%s' has been removed, use the pad filter instead\n", opt);
    return -1;
}

static void opt_frame_pix_fmt(const char *arg)
{
    if (strcmp(arg, "list")) {
        frame_pix_fmt = av_get_pix_fmt(arg);
        if (frame_pix_fmt == PIX_FMT_NONE) {
            fprintf(stderr, "Unknown pixel format requested: %s\n", arg);
            ffmpeg_exit(1);
        }
    } else {
        show_pix_fmts();
        ffmpeg_exit(0);
    }
}

static void opt_frame_aspect_ratio(const char *arg)
{
    int x = 0, y = 0;
    double ar = 0;
    const char *p;
    char *end;

    p = strchr(arg, ':');
    if (p) {
        x = strtol(arg, &end, 10);
        if (end == p)
            y = strtol(end+1, &end, 10);
        if (x > 0 && y > 0)
            ar = (double)x / (double)y;
    } else
        ar = strtod(arg, NULL);

    if (!ar) {
        fprintf(stderr, "Incorrect aspect ratio specification.\n");
        ffmpeg_exit(1);
    }
    frame_aspect_ratio = ar;
}

static int opt_metadata(const char *opt, const char *arg)
{
    char *mid= strchr(arg, '=');

    if(!mid){
        fprintf(stderr, "Missing =\n");
        ffmpeg_exit(1);
    }
    *mid++= 0;

    av_metadata_set2(&metadata, arg, mid, 0);

    return 0;
}

static int opt_qscale(const char *opt, const char *arg)
{
    video_qscale = parse_number_or_die(opt, arg, OPT_FLOAT, 0, 255);
    if (video_qscale <= 0 || video_qscale > 255) {
        fprintf(stderr, "qscale must be > 0.0 and <= 255\n");
        return AVERROR(EINVAL);
    }
    return 0;
}

static int opt_top_field_first(const char *opt, const char *arg)
{
    top_field_first = parse_number_or_die(opt, arg, OPT_INT, 0, 1);
    return 0;
}

static int opt_thread_count(const char *opt, const char *arg)
{
    thread_count= parse_number_or_die(opt, arg, OPT_INT64, 0, INT_MAX);
#if !HAVE_THREADS
    if (verbose >= 0)
        fprintf(stderr, "Warning: not compiled with thread support, using thread emulation\n");
#endif
    return 0;
}

static void opt_audio_sample_fmt(const char *arg)
{
    if (strcmp(arg, "list")) {
        audio_sample_fmt = av_get_sample_fmt(arg);
        if (audio_sample_fmt == AV_SAMPLE_FMT_NONE) {
            av_log(NULL, AV_LOG_ERROR, "Invalid sample format '%s'\n", arg);
            ffmpeg_exit(1);
        }
    } else {
        int i;
        char fmt_str[128];
        for (i = -1; i < AV_SAMPLE_FMT_NB; i++)
            printf("%s\n", av_get_sample_fmt_string(fmt_str, sizeof(fmt_str), i));
        ffmpeg_exit(0);
    }
}

static int opt_audio_rate(const char *opt, const char *arg)
{
    audio_sample_rate = parse_number_or_die(opt, arg, OPT_INT64, 0, INT_MAX);
    return 0;
}

static int opt_audio_channels(const char *opt, const char *arg)
{
    audio_channels = parse_number_or_die(opt, arg, OPT_INT64, 0, INT_MAX);
    return 0;
}

static int opt_video_channel(const char *opt, const char *arg)
{
    video_channel = parse_number_or_die(opt, arg, OPT_INT64, 0, INT_MAX);
    return 0;
}

static void opt_video_standard(const char *arg)
{
    video_standard = av_strdup(arg);
}

static void opt_codec(int *pstream_copy, char **pcodec_name,
                      int codec_type, const char *arg)
{
    av_freep(pcodec_name);
    if (!strcmp(arg, "copy")) {
        *pstream_copy = 1;
    } else {
        *pcodec_name = av_strdup(arg);
    }
}

static void opt_audio_codec(const char *arg)
{
    opt_codec(&audio_stream_copy, &audio_codec_name, AVMEDIA_TYPE_AUDIO, arg);
}

static void opt_video_codec(const char *arg)
{
    opt_codec(&video_stream_copy, &video_codec_name, AVMEDIA_TYPE_VIDEO, arg);
}

static void opt_subtitle_codec(const char *arg)
{
    opt_codec(&subtitle_stream_copy, &subtitle_codec_name, AVMEDIA_TYPE_SUBTITLE, arg);
}

static int opt_codec_tag(const char *opt, const char *arg)
{
    char *tail;
    uint32_t *codec_tag;

    codec_tag = !strcmp(opt, "atag") ? &audio_codec_tag :
                !strcmp(opt, "vtag") ? &video_codec_tag :
                !strcmp(opt, "stag") ? &subtitle_codec_tag : NULL;
    if (!codec_tag)
        return -1;

    *codec_tag = strtol(arg, &tail, 0);
    if (!tail || *tail)
        *codec_tag = AV_RL32(arg);

    return 0;
}

static void opt_map(const char *arg)
{
    AVStreamMap *m;
    char *p;

    stream_maps = grow_array(stream_maps, sizeof(*stream_maps), &nb_stream_maps, nb_stream_maps + 1);
    m = &stream_maps[nb_stream_maps-1];

    m->file_index = strtol(arg, &p, 0);
    if (*p)
        p++;

    m->stream_index = strtol(p, &p, 0);
    if (*p) {
        p++;
        m->sync_file_index = strtol(p, &p, 0);
        if (*p)
            p++;
        m->sync_stream_index = strtol(p, &p, 0);
    } else {
        m->sync_file_index = m->file_index;
        m->sync_stream_index = m->stream_index;
    }
}

static void parse_meta_type(char *arg, char *type, int *index, char **endptr)
{
    *endptr = arg;
    if (*arg == ',') {
        *type = *(++arg);
        switch (*arg) {
        case 'g':
            break;
        case 's':
        case 'c':
        case 'p':
            *index = strtol(++arg, endptr, 0);
            break;
        default:
            fprintf(stderr, "Invalid metadata type %c.\n", *arg);
            ffmpeg_exit(1);
        }
    } else
        *type = 'g';
}

static void opt_map_metadata(const char *arg)
{
    AVMetaDataMap *m, *m1;
    char *p;

    meta_data_maps = grow_array(meta_data_maps, sizeof(*meta_data_maps),
                                &nb_meta_data_maps, nb_meta_data_maps + 1);

    m = &meta_data_maps[nb_meta_data_maps - 1][0];
    m->file = strtol(arg, &p, 0);
    parse_meta_type(p, &m->type, &m->index, &p);
    if (*p)
        p++;

    m1 = &meta_data_maps[nb_meta_data_maps - 1][1];
    m1->file = strtol(p, &p, 0);
    parse_meta_type(p, &m1->type, &m1->index, &p);

    if (m->type == 'g' || m1->type == 'g')
        metadata_global_autocopy = 0;
    if (m->type == 's' || m1->type == 's')
        metadata_streams_autocopy = 0;
    if (m->type == 'c' || m1->type == 'c')
        metadata_chapters_autocopy = 0;
}

static void opt_map_meta_data(const char *arg)
{
    fprintf(stderr, "-map_meta_data is deprecated and will be removed soon. "
                    "Use -map_metadata instead.\n");
    opt_map_metadata(arg);
}

static void opt_map_chapters(const char *arg)
{
    AVChapterMap *c;
    char *p;

    chapter_maps = grow_array(chapter_maps, sizeof(*chapter_maps), &nb_chapter_maps,
                              nb_chapter_maps + 1);
    c = &chapter_maps[nb_chapter_maps - 1];
    c->out_file = strtol(arg, &p, 0);
    if (*p)
        p++;

    c->in_file = strtol(p, &p, 0);
}

static void opt_input_ts_scale(const char *arg)
{
    unsigned int stream;
    double scale;
    char *p;

    stream = strtol(arg, &p, 0);
    if (*p)
        p++;
    scale= strtod(p, &p);

    if(stream >= MAX_STREAMS)
        ffmpeg_exit(1);

    input_files_ts_scale[nb_input_files] = grow_array(input_files_ts_scale[nb_input_files], sizeof(*input_files_ts_scale[nb_input_files]), &nb_input_files_ts_scale[nb_input_files], stream + 1);
    input_files_ts_scale[nb_input_files][stream]= scale;
}

static int opt_recording_time(const char *opt, const char *arg)
{
    recording_time = parse_time_or_die(opt, arg, 1);
    return 0;
}

static int opt_start_time(const char *opt, const char *arg)
{
    start_time = parse_time_or_die(opt, arg, 1);
    return 0;
}

static int opt_recording_timestamp(const char *opt, const char *arg)
{
    recording_timestamp = parse_time_or_die(opt, arg, 0) / 1000000;
    return 0;
}

static int opt_input_ts_offset(const char *opt, const char *arg)
{
    input_ts_offset = parse_time_or_die(opt, arg, 1);
    return 0;
}

static enum CodecID find_codec_or_die(const char *name, int type, int encoder, int strict)
{
    const char *codec_string = encoder ? "encoder" : "decoder";
    AVCodec *codec;

    if(!name)
        return CODEC_ID_NONE;
    codec = encoder ?
        avcodec_find_encoder_by_name(name) :
        avcodec_find_decoder_by_name(name);
    if(!codec) {
        fprintf(stderr, "Unknown %s '%s'\n", codec_string, name);
        ffmpeg_exit(1);
    }
    if(codec->type != type) {
        fprintf(stderr, "Invalid %s type '%s'\n", codec_string, name);
        ffmpeg_exit(1);
    }
    if(codec->capabilities & CODEC_CAP_EXPERIMENTAL &&
       strict > FF_COMPLIANCE_EXPERIMENTAL) {
        fprintf(stderr, "%s '%s' is experimental and might produce bad "
                "results.\nAdd '-strict experimental' if you want to use it.\n",
                codec_string, codec->name);
        codec = encoder ?
            avcodec_find_encoder(codec->id) :
            avcodec_find_decoder(codec->id);
        if (!(codec->capabilities & CODEC_CAP_EXPERIMENTAL))
            fprintf(stderr, "Or use the non experimental %s '%s'.\n",
                    codec_string, codec->name);
        ffmpeg_exit(1);
    }
    return codec->id;
}

static void opt_input_file(const char *filename)
{
    AVFormatContext *ic;
    AVFormatParameters params, *ap = &params;
    AVInputFormat *file_iformat = NULL;
    int err, i, ret, rfps, rfps_base;
    int64_t timestamp;

    if (last_asked_format) {
        if (!(file_iformat = av_find_input_format(last_asked_format))) {
            fprintf(stderr, "Unknown input format: '%s'\n", last_asked_format);
            ffmpeg_exit(1);
        }
        last_asked_format = NULL;
    }

    if (!strcmp(filename, "-"))
        filename = "pipe:";

    using_stdin |= !strncmp(filename, "pipe:", 5) ||
                    !strcmp(filename, "/dev/stdin");

    /* get default parameters from command line */
    ic = avformat_alloc_context();
    if (!ic) {
        print_error(filename, AVERROR(ENOMEM));
        ffmpeg_exit(1);
    }

    memset(ap, 0, sizeof(*ap));
    ap->prealloced_context = 1;
    ap->sample_rate = audio_sample_rate;
    ap->channels = audio_channels;
    ap->time_base.den = frame_rate.num;
    ap->time_base.num = frame_rate.den;
    ap->width = frame_width;
    ap->height = frame_height;
    ap->pix_fmt = frame_pix_fmt;
   // ap->sample_fmt = audio_sample_fmt; //FIXME:not implemented in libavformat
    ap->channel = video_channel;
    ap->standard = video_standard;

    set_context_opts(ic, avformat_opts, AV_OPT_FLAG_DECODING_PARAM, NULL);

    ic->video_codec_id   =
        find_codec_or_die(video_codec_name   , AVMEDIA_TYPE_VIDEO   , 0,
                          avcodec_opts[AVMEDIA_TYPE_VIDEO   ]->strict_std_compliance);
    ic->audio_codec_id   =
        find_codec_or_die(audio_codec_name   , AVMEDIA_TYPE_AUDIO   , 0,
                          avcodec_opts[AVMEDIA_TYPE_AUDIO   ]->strict_std_compliance);
    ic->subtitle_codec_id=
        find_codec_or_die(subtitle_codec_name, AVMEDIA_TYPE_SUBTITLE, 0,
                          avcodec_opts[AVMEDIA_TYPE_SUBTITLE]->strict_std_compliance);
    ic->flags |= AVFMT_FLAG_NONBLOCK | AVFMT_FLAG_PRIV_OPT;

    /* open the input file with generic libav function */
    err = av_open_input_file(&ic, filename, file_iformat, 0, ap);
    if(err >= 0){
        set_context_opts(ic, avformat_opts, AV_OPT_FLAG_DECODING_PARAM, NULL);
        err = av_demuxer_open(ic, ap);
        if(err < 0)
            avformat_free_context(ic);
    }
    if (err < 0) {
        print_error(filename, err);
        ffmpeg_exit(1);
    }
    if(opt_programid) {
        int i, j;
        int found=0;
        for(i=0; i<ic->nb_streams; i++){
            ic->streams[i]->discard= AVDISCARD_ALL;
        }
        for(i=0; i<ic->nb_programs; i++){
            AVProgram *p= ic->programs[i];
            if(p->id != opt_programid){
                p->discard = AVDISCARD_ALL;
            }else{
                found=1;
                for(j=0; j<p->nb_stream_indexes; j++){
                    ic->streams[p->stream_index[j]]->discard= AVDISCARD_DEFAULT;
                }
            }
        }
        if(!found){
            fprintf(stderr, "Specified program id not found\n");
            ffmpeg_exit(1);
        }
        opt_programid=0;
    }

    ic->loop_input = loop_input;

    /* If not enough info to get the stream parameters, we decode the
       first frames to get it. (used in mpeg case for example) */
    ret = av_find_stream_info(ic);
    if (ret < 0 && verbose >= 0) {
        fprintf(stderr, "%s: could not find codec parameters\n", filename);
        av_close_input_file(ic);
        ffmpeg_exit(1);
    }

    timestamp = start_time;
    /* add the stream start time */
    if (ic->start_time != AV_NOPTS_VALUE)
        timestamp += ic->start_time;

    /* if seeking requested, we execute it */
    if (start_time != 0) {
        ret = av_seek_frame(ic, -1, timestamp, AVSEEK_FLAG_BACKWARD);
        if (ret < 0) {
            fprintf(stderr, "%s: could not seek to position %0.3f\n",
                    filename, (double)timestamp / AV_TIME_BASE);
        }
        /* reset seek info */
        start_time = 0;
    }

    /* update the current parameters so that they match the one of the input stream */
    for(i=0;i<ic->nb_streams;i++) {
        AVStream *st = ic->streams[i];
        AVCodecContext *dec = st->codec;
        dec->thread_count = thread_count;
        input_codecs = grow_array(input_codecs, sizeof(*input_codecs), &nb_input_codecs, nb_input_codecs + 1);
        switch (dec->codec_type) {
        case AVMEDIA_TYPE_AUDIO:
            input_codecs[nb_input_codecs-1] = avcodec_find_decoder_by_name(audio_codec_name);
            set_context_opts(dec, avcodec_opts[AVMEDIA_TYPE_AUDIO], AV_OPT_FLAG_AUDIO_PARAM | AV_OPT_FLAG_DECODING_PARAM, input_codecs[nb_input_codecs-1]);
            channel_layout    = dec->channel_layout;
            audio_channels    = dec->channels;
            audio_sample_rate = dec->sample_rate;
            audio_sample_fmt  = dec->sample_fmt;
            if(audio_disable)
                st->discard= AVDISCARD_ALL;
            /* Note that av_find_stream_info can add more streams, and we
             * currently have no chance of setting up lowres decoding
             * early enough for them. */
            if (dec->lowres)
                audio_sample_rate >>= dec->lowres;
            break;
        case AVMEDIA_TYPE_VIDEO:
            input_codecs[nb_input_codecs-1] = avcodec_find_decoder_by_name(video_codec_name);
            set_context_opts(dec, avcodec_opts[AVMEDIA_TYPE_VIDEO], AV_OPT_FLAG_VIDEO_PARAM | AV_OPT_FLAG_DECODING_PARAM, input_codecs[nb_input_codecs-1]);
            frame_height = dec->height;
            frame_width  = dec->width;
            frame_pix_fmt = dec->pix_fmt;
            rfps      = ic->streams[i]->r_frame_rate.num;
            rfps_base = ic->streams[i]->r_frame_rate.den;
            if (dec->lowres) {
                dec->flags |= CODEC_FLAG_EMU_EDGE;
                frame_height >>= dec->lowres;
                frame_width  >>= dec->lowres;
                dec->height = frame_height;
                dec->width  = frame_width;
            }
            if(me_threshold)
                dec->debug |= FF_DEBUG_MV;

            if (dec->time_base.den != rfps*dec->ticks_per_frame || dec->time_base.num != rfps_base) {

                if (verbose >= 0)
                    fprintf(stderr,"\nSeems stream %d codec frame rate differs from container frame rate: %2.2f (%d/%d) -> %2.2f (%d/%d)\n",
                            i, (float)dec->time_base.den / dec->time_base.num, dec->time_base.den, dec->time_base.num,

                    (float)rfps / rfps_base, rfps, rfps_base);
            }
            /* update the current frame rate to match the stream frame rate */
            frame_rate.num = rfps;
            frame_rate.den = rfps_base;

            if(video_disable)
                st->discard= AVDISCARD_ALL;
            else if(video_discard)
                st->discard= video_discard;
            break;
        case AVMEDIA_TYPE_DATA:
            break;
        case AVMEDIA_TYPE_SUBTITLE:
            input_codecs[nb_input_codecs-1] = avcodec_find_decoder_by_name(subtitle_codec_name);
            if(subtitle_disable)
                st->discard = AVDISCARD_ALL;
            break;
        case AVMEDIA_TYPE_ATTACHMENT:
        case AVMEDIA_TYPE_UNKNOWN:
            break;
        default:
            abort();
        }
    }

    input_files[nb_input_files] = ic;
    input_files_ts_offset[nb_input_files] = input_ts_offset - (copy_ts ? 0 : timestamp);
    /* dump the file content */
    if (verbose >= 0)
        av_dump_format(ic, nb_input_files, filename, 0);

    nb_input_files++;

    video_channel = 0;

    av_freep(&video_codec_name);
    av_freep(&audio_codec_name);
    av_freep(&subtitle_codec_name);
}

static void check_audio_video_sub_inputs(int *has_video_ptr, int *has_audio_ptr,
                                         int *has_subtitle_ptr)
{
    int has_video, has_audio, has_subtitle, i, j;
    AVFormatContext *ic;

    has_video = 0;
    has_audio = 0;
    has_subtitle = 0;
    for(j=0;j<nb_input_files;j++) {
        ic = input_files[j];
        for(i=0;i<ic->nb_streams;i++) {
            AVCodecContext *enc = ic->streams[i]->codec;
            switch(enc->codec_type) {
            case AVMEDIA_TYPE_AUDIO:
                has_audio = 1;
                break;
            case AVMEDIA_TYPE_VIDEO:
                has_video = 1;
                break;
            case AVMEDIA_TYPE_SUBTITLE:
                has_subtitle = 1;
                break;
            case AVMEDIA_TYPE_DATA:
            case AVMEDIA_TYPE_ATTACHMENT:
            case AVMEDIA_TYPE_UNKNOWN:
                break;
            default:
                abort();
            }
        }
    }
    *has_video_ptr = has_video;
    *has_audio_ptr = has_audio;
    *has_subtitle_ptr = has_subtitle;
}

static void new_video_stream(AVFormatContext *oc, int file_idx)
{
    AVStream *st;
    AVOutputStream *ost;
    AVCodecContext *video_enc;
    enum CodecID codec_id = CODEC_ID_NONE;
    AVCodec *codec= NULL;

    st = av_new_stream(oc, oc->nb_streams < nb_streamid_map ? streamid_map[oc->nb_streams] : 0);
    if (!st) {
        fprintf(stderr, "Could not alloc stream\n");
        ffmpeg_exit(1);
    }
    ost = new_output_stream(oc, file_idx);

    output_codecs = grow_array(output_codecs, sizeof(*output_codecs), &nb_output_codecs, nb_output_codecs + 1);
    if(!video_stream_copy){
        if (video_codec_name) {
            codec_id = find_codec_or_die(video_codec_name, AVMEDIA_TYPE_VIDEO, 1,
                                         avcodec_opts[AVMEDIA_TYPE_VIDEO]->strict_std_compliance);
            codec = avcodec_find_encoder_by_name(video_codec_name);
            output_codecs[nb_output_codecs-1] = codec;
        } else {
            codec_id = av_guess_codec(oc->oformat, NULL, oc->filename, NULL, AVMEDIA_TYPE_VIDEO);
            codec = avcodec_find_encoder(codec_id);
        }
        ost->frame_aspect_ratio = frame_aspect_ratio;
        frame_aspect_ratio = 0;
#if CONFIG_AVFILTER
        ost->avfilter= vfilters;
        vfilters= NULL;
#endif
    }

    avcodec_get_context_defaults3(st->codec, codec);
    ost->bitstream_filters = video_bitstream_filters;
    video_bitstream_filters= NULL;

    st->codec->thread_count= thread_count;

    video_enc = st->codec;

    if(video_codec_tag)
        video_enc->codec_tag= video_codec_tag;

    if(   (video_global_header&1)
       || (video_global_header==0 && (oc->oformat->flags & AVFMT_GLOBALHEADER))){
        video_enc->flags |= CODEC_FLAG_GLOBAL_HEADER;
        avcodec_opts[AVMEDIA_TYPE_VIDEO]->flags|= CODEC_FLAG_GLOBAL_HEADER;
    }
    if(video_global_header&2){
        video_enc->flags2 |= CODEC_FLAG2_LOCAL_HEADER;
        avcodec_opts[AVMEDIA_TYPE_VIDEO]->flags2|= CODEC_FLAG2_LOCAL_HEADER;
    }

    if (video_stream_copy) {
        st->stream_copy = 1;
        video_enc->codec_type = AVMEDIA_TYPE_VIDEO;
        video_enc->sample_aspect_ratio =
        st->sample_aspect_ratio = av_d2q(frame_aspect_ratio*frame_height/frame_width, 255);
    } else {
        const char *p;
        int i;
        AVRational fps= frame_rate.num ? frame_rate : (AVRational){25,1};

        video_enc->codec_id = codec_id;
        set_context_opts(video_enc, avcodec_opts[AVMEDIA_TYPE_VIDEO], AV_OPT_FLAG_VIDEO_PARAM | AV_OPT_FLAG_ENCODING_PARAM, codec);

        if (codec && codec->supported_framerates && !force_fps)
            fps = codec->supported_framerates[av_find_nearest_q_idx(fps, codec->supported_framerates)];
        video_enc->time_base.den = fps.num;
        video_enc->time_base.num = fps.den;

        video_enc->width = frame_width;
        video_enc->height = frame_height;
        video_enc->pix_fmt = frame_pix_fmt;
        video_enc->bits_per_raw_sample = frame_bits_per_raw_sample;
        st->sample_aspect_ratio = video_enc->sample_aspect_ratio;

        choose_pixel_fmt(st, codec);

        if (intra_only)
            video_enc->gop_size = 0;
        if (video_qscale || same_quality) {
            video_enc->flags |= CODEC_FLAG_QSCALE;
            video_enc->global_quality=
                st->quality = FF_QP2LAMBDA * video_qscale;
        }

        if(intra_matrix)
            video_enc->intra_matrix = intra_matrix;
        if(inter_matrix)
            video_enc->inter_matrix = inter_matrix;

        p= video_rc_override_string;
        for(i=0; p; i++){
            int start, end, q;
            int e=sscanf(p, "%d,%d,%d", &start, &end, &q);
            if(e!=3){
                fprintf(stderr, "error parsing rc_override\n");
                ffmpeg_exit(1);
            }
            video_enc->rc_override=
                av_realloc(video_enc->rc_override,
                           sizeof(RcOverride)*(i+1));
            video_enc->rc_override[i].start_frame= start;
            video_enc->rc_override[i].end_frame  = end;
            if(q>0){
                video_enc->rc_override[i].qscale= q;
                video_enc->rc_override[i].quality_factor= 1.0;
            }
            else{
                video_enc->rc_override[i].qscale= 0;
                video_enc->rc_override[i].quality_factor= -q/100.0;
            }
            p= strchr(p, '/');
            if(p) p++;
        }
        video_enc->rc_override_count=i;
        if (!video_enc->rc_initial_buffer_occupancy)
            video_enc->rc_initial_buffer_occupancy = video_enc->rc_buffer_size*3/4;
        video_enc->me_threshold= me_threshold;
        video_enc->intra_dc_precision= intra_dc_precision - 8;

        if (do_psnr)
            video_enc->flags|= CODEC_FLAG_PSNR;

        /* two pass mode */
        if (do_pass) {
            if (do_pass == 1) {
                video_enc->flags |= CODEC_FLAG_PASS1;
            } else {
                video_enc->flags |= CODEC_FLAG_PASS2;
            }
        }

        if (forced_key_frames)
            parse_forced_key_frames(forced_key_frames, ost, video_enc);
    }
    if (video_language) {
        av_metadata_set2(&st->metadata, "language", video_language, 0);
        av_freep(&video_language);
    }

    /* reset some key parameters */
    video_disable = 0;
    av_freep(&video_codec_name);
    av_freep(&forced_key_frames);
    video_stream_copy = 0;
    frame_pix_fmt = PIX_FMT_NONE;
}

static void new_audio_stream(AVFormatContext *oc, int file_idx)
{
    AVStream *st;
    AVOutputStream *ost;
    AVCodec *codec= NULL;
    AVCodecContext *audio_enc;
    enum CodecID codec_id = CODEC_ID_NONE;

    st = av_new_stream(oc, oc->nb_streams < nb_streamid_map ? streamid_map[oc->nb_streams] : 0);
    if (!st) {
        fprintf(stderr, "Could not alloc stream\n");
        ffmpeg_exit(1);
    }
    ost = new_output_stream(oc, file_idx);

    output_codecs = grow_array(output_codecs, sizeof(*output_codecs), &nb_output_codecs, nb_output_codecs + 1);
    if(!audio_stream_copy){
        if (audio_codec_name) {
            codec_id = find_codec_or_die(audio_codec_name, AVMEDIA_TYPE_AUDIO, 1,
                                         avcodec_opts[AVMEDIA_TYPE_AUDIO]->strict_std_compliance);
            codec = avcodec_find_encoder_by_name(audio_codec_name);
            output_codecs[nb_output_codecs-1] = codec;
        } else {
            codec_id = av_guess_codec(oc->oformat, NULL, oc->filename, NULL, AVMEDIA_TYPE_AUDIO);
            codec = avcodec_find_encoder(codec_id);
        }
    }

    avcodec_get_context_defaults3(st->codec, codec);

    ost->bitstream_filters = audio_bitstream_filters;
    audio_bitstream_filters= NULL;

    st->codec->thread_count= thread_count;

    audio_enc = st->codec;
    audio_enc->codec_type = AVMEDIA_TYPE_AUDIO;

    if(audio_codec_tag)
        audio_enc->codec_tag= audio_codec_tag;

    if (oc->oformat->flags & AVFMT_GLOBALHEADER) {
        audio_enc->flags |= CODEC_FLAG_GLOBAL_HEADER;
        avcodec_opts[AVMEDIA_TYPE_AUDIO]->flags|= CODEC_FLAG_GLOBAL_HEADER;
    }
    if (audio_stream_copy) {
        st->stream_copy = 1;
        audio_enc->channels = audio_channels;
        audio_enc->sample_rate = audio_sample_rate;
    } else {
        audio_enc->codec_id = codec_id;
        set_context_opts(audio_enc, avcodec_opts[AVMEDIA_TYPE_AUDIO], AV_OPT_FLAG_AUDIO_PARAM | AV_OPT_FLAG_ENCODING_PARAM, codec);

        if (audio_qscale > QSCALE_NONE) {
            audio_enc->flags |= CODEC_FLAG_QSCALE;
            audio_enc->global_quality = st->quality = FF_QP2LAMBDA * audio_qscale;
        }
        audio_enc->channels = audio_channels;
        audio_enc->sample_fmt = audio_sample_fmt;
        audio_enc->sample_rate = audio_sample_rate;
        audio_enc->channel_layout = channel_layout;
        if (av_get_channel_layout_nb_channels(channel_layout) != audio_channels)
            audio_enc->channel_layout = 0;
        choose_sample_fmt(st, codec);
        choose_sample_rate(st, codec);
    }
    audio_enc->time_base= (AVRational){1, audio_sample_rate};
    if (audio_language) {
        av_metadata_set2(&st->metadata, "language", audio_language, 0);
        av_freep(&audio_language);
    }

    /* reset some key parameters */
    audio_disable = 0;
    av_freep(&audio_codec_name);
    audio_stream_copy = 0;
}

static void new_subtitle_stream(AVFormatContext *oc, int file_idx)
{
    AVStream *st;
    AVOutputStream *ost;
    AVCodec *codec=NULL;
    AVCodecContext *subtitle_enc;
    enum CodecID codec_id = CODEC_ID_NONE;

    st = av_new_stream(oc, oc->nb_streams < nb_streamid_map ? streamid_map[oc->nb_streams] : 0);
    if (!st) {
        fprintf(stderr, "Could not alloc stream\n");
        ffmpeg_exit(1);
    }
    ost = new_output_stream(oc, file_idx);
    subtitle_enc = st->codec;
    output_codecs = grow_array(output_codecs, sizeof(*output_codecs), &nb_output_codecs, nb_output_codecs + 1);
    if(!subtitle_stream_copy){
        if (subtitle_codec_name) {
            codec_id = find_codec_or_die(subtitle_codec_name, AVMEDIA_TYPE_SUBTITLE, 1,
                                         avcodec_opts[AVMEDIA_TYPE_SUBTITLE]->strict_std_compliance);
            codec= output_codecs[nb_output_codecs-1] = avcodec_find_encoder_by_name(subtitle_codec_name);
        } else {
            codec_id = av_guess_codec(oc->oformat, NULL, oc->filename, NULL, AVMEDIA_TYPE_SUBTITLE);
            codec = avcodec_find_encoder(codec_id);
        }
    }
    avcodec_get_context_defaults3(st->codec, codec);

    ost->bitstream_filters = subtitle_bitstream_filters;
    subtitle_bitstream_filters= NULL;

    subtitle_enc->codec_type = AVMEDIA_TYPE_SUBTITLE;

    if(subtitle_codec_tag)
        subtitle_enc->codec_tag= subtitle_codec_tag;

    if (oc->oformat->flags & AVFMT_GLOBALHEADER) {
        subtitle_enc->flags |= CODEC_FLAG_GLOBAL_HEADER;
        avcodec_opts[AVMEDIA_TYPE_SUBTITLE]->flags |= CODEC_FLAG_GLOBAL_HEADER;
    }
    if (subtitle_stream_copy) {
        st->stream_copy = 1;
    } else {
        subtitle_enc->codec_id = codec_id;
        set_context_opts(avcodec_opts[AVMEDIA_TYPE_SUBTITLE], subtitle_enc, AV_OPT_FLAG_SUBTITLE_PARAM | AV_OPT_FLAG_ENCODING_PARAM, codec);
    }

    if (subtitle_language) {
        av_metadata_set2(&st->metadata, "language", subtitle_language, 0);
        av_freep(&subtitle_language);
    }

    subtitle_disable = 0;
    av_freep(&subtitle_codec_name);
    subtitle_stream_copy = 0;
}

static int opt_new_stream(const char *opt, const char *arg)
{
    AVFormatContext *oc;
    int file_idx = nb_output_files - 1;
    if (nb_output_files <= 0) {
        fprintf(stderr, "At least one output file must be specified\n");
        ffmpeg_exit(1);
    }
    oc = output_files[file_idx];

    if      (!strcmp(opt, "newvideo"   )) new_video_stream   (oc, file_idx);
    else if (!strcmp(opt, "newaudio"   )) new_audio_stream   (oc, file_idx);
    else if (!strcmp(opt, "newsubtitle")) new_subtitle_stream(oc, file_idx);
    else av_assert0(0);
    return 0;
}

/* arg format is "output-stream-index:streamid-value". */
static int opt_streamid(const char *opt, const char *arg)
{
    int idx;
    char *p;
    char idx_str[16];

    strncpy(idx_str, arg, sizeof(idx_str));
    idx_str[sizeof(idx_str)-1] = '\0';
    p = strchr(idx_str, ':');
    if (!p) {
        fprintf(stderr,
                "Invalid value '%s' for option '%s', required syntax is 'index:value'\n",
                arg, opt);
        ffmpeg_exit(1);
    }
    *p++ = '\0';
    idx = parse_number_or_die(opt, idx_str, OPT_INT, 0, MAX_STREAMS-1);
    streamid_map = grow_array(streamid_map, sizeof(*streamid_map), &nb_streamid_map, idx+1);
    streamid_map[idx] = parse_number_or_die(opt, p, OPT_INT, 0, INT_MAX);
    return 0;
}

static void opt_output_file(const char *filename)
{
    AVFormatContext *oc;
    int err, use_video, use_audio, use_subtitle;
    int input_has_video, input_has_audio, input_has_subtitle;
    AVFormatParameters params, *ap = &params;
    AVOutputFormat *file_oformat;

    if (!strcmp(filename, "-"))
        filename = "pipe:";

    oc = avformat_alloc_output_context(last_asked_format, NULL, filename);
    last_asked_format = NULL;
    if (!oc) {
        print_error(filename, AVERROR(ENOMEM));
        ffmpeg_exit(1);
    }
    file_oformat= oc->oformat;

    if (!strcmp(file_oformat->name, "ffm") &&
        av_strstart(filename, "http:", NULL)) {
        /* special case for files sent to ffserver: we get the stream
           parameters from ffserver */
        int err = read_ffserver_streams(oc, filename);
        if (err < 0) {
            print_error(filename, err);
            ffmpeg_exit(1);
        }
    } else {
        use_video = file_oformat->video_codec != CODEC_ID_NONE || video_stream_copy || video_codec_name;
        use_audio = file_oformat->audio_codec != CODEC_ID_NONE || audio_stream_copy || audio_codec_name;
        use_subtitle = file_oformat->subtitle_codec != CODEC_ID_NONE || subtitle_stream_copy || subtitle_codec_name;

        /* disable if no corresponding type found and at least one
           input file */
        if (nb_input_files > 0) {
            check_audio_video_sub_inputs(&input_has_video, &input_has_audio,
                                         &input_has_subtitle);
            if (!input_has_video)
                use_video = 0;
            if (!input_has_audio)
                use_audio = 0;
            if (!input_has_subtitle)
                use_subtitle = 0;
        }

        /* manual disable */
        if (audio_disable)    use_audio    = 0;
        if (video_disable)    use_video    = 0;
        if (subtitle_disable) use_subtitle = 0;

        if (use_video)    new_video_stream(oc, nb_output_files);
        if (use_audio)    new_audio_stream(oc, nb_output_files);
        if (use_subtitle) new_subtitle_stream(oc, nb_output_files);

        oc->timestamp = recording_timestamp;

        av_metadata_copy(&oc->metadata, metadata, 0);
        av_metadata_free(&metadata);
    }

    output_files[nb_output_files++] = oc;

    /* check filename in case of an image number is expected */
    if (oc->oformat->flags & AVFMT_NEEDNUMBER) {
        if (!av_filename_number_test(oc->filename)) {
            print_error(oc->filename, AVERROR(EINVAL));
            ffmpeg_exit(1);
        }
    }

    if (!(oc->oformat->flags & AVFMT_NOFILE)) {
        /* test if it already exists to avoid loosing precious files */
        if (!file_overwrite &&
            (strchr(filename, ':') == NULL ||
             filename[1] == ':' ||
             av_strstart(filename, "file:", NULL))) {
            if (avio_check(filename, 0) == 0) {
                if (!using_stdin) {
                    fprintf(stderr,"File '%s' already exists. Overwrite ? [y/N] ", filename);
                    fflush(stderr);
                    if (!read_yesno()) {
                        fprintf(stderr, "Not overwriting - exiting\n");
                        ffmpeg_exit(1);
                    }
                }
                else {
                    fprintf(stderr,"File '%s' already exists. Exiting.\n", filename);
                    ffmpeg_exit(1);
                }
            }
        }

        /* open the file */
        if ((err = avio_open(&oc->pb, filename, AVIO_FLAG_WRITE)) < 0) {
            print_error(filename, err);
            ffmpeg_exit(1);
        }
    }

    memset(ap, 0, sizeof(*ap));
    if (av_set_parameters(oc, ap) < 0) {
        fprintf(stderr, "%s: Invalid encoding parameters\n",
                oc->filename);
        ffmpeg_exit(1);
    }

    oc->preload= (int)(mux_preload*AV_TIME_BASE);
    oc->max_delay= (int)(mux_max_delay*AV_TIME_BASE);
    oc->loop_output = loop_output;

    set_context_opts(oc, avformat_opts, AV_OPT_FLAG_ENCODING_PARAM, NULL);

    av_freep(&forced_key_frames);
}

/* same option as mencoder */
static int opt_pass(const char *opt, const char *arg)
{
    do_pass = parse_number_or_die(opt, arg, OPT_INT, 1, 2);
    return 0;
}

static int64_t getutime(void)
{
#if HAVE_GETRUSAGE
    struct rusage rusage;

    getrusage(RUSAGE_SELF, &rusage);
    return (rusage.ru_utime.tv_sec * 1000000LL) + rusage.ru_utime.tv_usec;
#elif HAVE_GETPROCESSTIMES
    HANDLE proc;
    FILETIME c, e, k, u;
    proc = GetCurrentProcess();
    GetProcessTimes(proc, &c, &e, &k, &u);
    return ((int64_t) u.dwHighDateTime << 32 | u.dwLowDateTime) / 10;
#else
    return av_gettime();
#endif
}

static int64_t getmaxrss(void)
{
#if HAVE_GETRUSAGE && HAVE_STRUCT_RUSAGE_RU_MAXRSS
    struct rusage rusage;
    getrusage(RUSAGE_SELF, &rusage);
    return (int64_t)rusage.ru_maxrss * 1024;
#elif HAVE_GETPROCESSMEMORYINFO
    HANDLE proc;
    PROCESS_MEMORY_COUNTERS memcounters;
    proc = GetCurrentProcess();
    memcounters.cb = sizeof(memcounters);
    GetProcessMemoryInfo(proc, &memcounters, sizeof(memcounters));
    return memcounters.PeakPagefileUsage;
#else
    return 0;
#endif
}

static void parse_matrix_coeffs(uint16_t *dest, const char *str)
{
    int i;
    const char *p = str;
    for(i = 0;; i++) {
        dest[i] = atoi(p);
        if(i == 63)
            break;
        p = strchr(p, ',');
        if(!p) {
            fprintf(stderr, "Syntax error in matrix \"%s\" at coeff %d\n", str, i);
            ffmpeg_exit(1);
        }
        p++;
    }
}

static void opt_inter_matrix(const char *arg)
{
    inter_matrix = av_mallocz(sizeof(uint16_t) * 64);
    parse_matrix_coeffs(inter_matrix, arg);
}

static void opt_intra_matrix(const char *arg)
{
    intra_matrix = av_mallocz(sizeof(uint16_t) * 64);
    parse_matrix_coeffs(intra_matrix, arg);
}

static void show_usage(void)
{
    printf("Hyper fast Audio and Video encoder\n");
    printf("usage: ffmpeg [options] [[infile options] -i infile]... {[outfile options] outfile}...\n");
    printf("\n");
}

static void show_help(void)
{
    AVCodec *c;
    AVOutputFormat *oformat = NULL;

    av_log_set_callback(log_callback_help);
    show_usage();
    show_help_options(options, "Main options:\n",
                      OPT_EXPERT | OPT_AUDIO | OPT_VIDEO | OPT_SUBTITLE | OPT_GRAB, 0);
    show_help_options(options, "\nAdvanced options:\n",
                      OPT_EXPERT | OPT_AUDIO | OPT_VIDEO | OPT_SUBTITLE | OPT_GRAB,
                      OPT_EXPERT);
    show_help_options(options, "\nVideo options:\n",
                      OPT_EXPERT | OPT_AUDIO | OPT_VIDEO | OPT_GRAB,
                      OPT_VIDEO);
    show_help_options(options, "\nAdvanced Video options:\n",
                      OPT_EXPERT | OPT_AUDIO | OPT_VIDEO | OPT_GRAB,
                      OPT_VIDEO | OPT_EXPERT);
    show_help_options(options, "\nAudio options:\n",
                      OPT_EXPERT | OPT_AUDIO | OPT_VIDEO | OPT_GRAB,
                      OPT_AUDIO);
    show_help_options(options, "\nAdvanced Audio options:\n",
                      OPT_EXPERT | OPT_AUDIO | OPT_VIDEO | OPT_GRAB,
                      OPT_AUDIO | OPT_EXPERT);
    show_help_options(options, "\nSubtitle options:\n",
                      OPT_SUBTITLE | OPT_GRAB,
                      OPT_SUBTITLE);
    show_help_options(options, "\nAudio/Video grab options:\n",
                      OPT_GRAB,
                      OPT_GRAB);
    printf("\n");
    av_opt_show2(avcodec_opts[0], NULL, AV_OPT_FLAG_ENCODING_PARAM|AV_OPT_FLAG_DECODING_PARAM, 0);
    printf("\n");

    /* individual codec options */
    c = NULL;
    while ((c = av_codec_next(c))) {
        if (c->priv_class) {
            av_opt_show2(&c->priv_class, NULL, AV_OPT_FLAG_ENCODING_PARAM|AV_OPT_FLAG_DECODING_PARAM, 0);
            printf("\n");
        }
    }

    av_opt_show2(avformat_opts, NULL, AV_OPT_FLAG_ENCODING_PARAM|AV_OPT_FLAG_DECODING_PARAM, 0);
    printf("\n");

    /* individual muxer options */
    while ((oformat = av_oformat_next(oformat))) {
        if (oformat->priv_class) {
            av_opt_show2(&oformat->priv_class, NULL, AV_OPT_FLAG_ENCODING_PARAM, 0);
            printf("\n");
        }
    }

    av_opt_show2(sws_opts, NULL, AV_OPT_FLAG_ENCODING_PARAM|AV_OPT_FLAG_DECODING_PARAM, 0);
}

static void opt_target(const char *arg)
{
    enum { PAL, NTSC, FILM, UNKNOWN } norm = UNKNOWN;
    static const char *const frame_rates[] = {"25", "30000/1001", "24000/1001"};

    if(!strncmp(arg, "pal-", 4)) {
        norm = PAL;
        arg += 4;
    } else if(!strncmp(arg, "ntsc-", 5)) {
        norm = NTSC;
        arg += 5;
    } else if(!strncmp(arg, "film-", 5)) {
        norm = FILM;
        arg += 5;
    } else {
        int fr;
        /* Calculate FR via float to avoid int overflow */
        fr = (int)(frame_rate.num * 1000.0 / frame_rate.den);
        if(fr == 25000) {
            norm = PAL;
        } else if((fr == 29970) || (fr == 23976)) {
            norm = NTSC;
        } else {
            /* Try to determine PAL/NTSC by peeking in the input files */
            if(nb_input_files) {
                int i, j;
                for(j = 0; j < nb_input_files; j++) {
                    for(i = 0; i < input_files[j]->nb_streams; i++) {
                        AVCodecContext *c = input_files[j]->streams[i]->codec;
                        if(c->codec_type != AVMEDIA_TYPE_VIDEO)
                            continue;
                        fr = c->time_base.den * 1000 / c->time_base.num;
                        if(fr == 25000) {
                            norm = PAL;
                            break;
                        } else if((fr == 29970) || (fr == 23976)) {
                            norm = NTSC;
                            break;
                        }
                    }
                    if(norm != UNKNOWN)
                        break;
                }
            }
        }
        if(verbose > 0 && norm != UNKNOWN)
            fprintf(stderr, "Assuming %s for target.\n", norm == PAL ? "PAL" : "NTSC");
    }

    if(norm == UNKNOWN) {
        fprintf(stderr, "Could not determine norm (PAL/NTSC/NTSC-Film) for target.\n");
        fprintf(stderr, "Please prefix target with \"pal-\", \"ntsc-\" or \"film-\",\n");
        fprintf(stderr, "or set a framerate with \"-r xxx\".\n");
        ffmpeg_exit(1);
    }

    if(!strcmp(arg, "vcd")) {

        opt_video_codec("mpeg1video");
        opt_audio_codec("mp2");
        opt_format("vcd");

        opt_frame_size(norm == PAL ? "352x288" : "352x240");
        opt_frame_rate(NULL, frame_rates[norm]);
        opt_default("g", norm == PAL ? "15" : "18");

        opt_default("b", "1150000");
        opt_default("maxrate", "1150000");
        opt_default("minrate", "1150000");
        opt_default("bufsize", "327680"); // 40*1024*8;

        opt_default("ab", "224000");
        audio_sample_rate = 44100;
        audio_channels = 2;

        opt_default("packetsize", "2324");
        opt_default("muxrate", "1411200"); // 2352 * 75 * 8;

        /* We have to offset the PTS, so that it is consistent with the SCR.
           SCR starts at 36000, but the first two packs contain only padding
           and the first pack from the other stream, respectively, may also have
           been written before.
           So the real data starts at SCR 36000+3*1200. */
        mux_preload= (36000+3*1200) / 90000.0; //0.44
    } else if(!strcmp(arg, "svcd")) {

        opt_video_codec("mpeg2video");
        opt_audio_codec("mp2");
        opt_format("svcd");

        opt_frame_size(norm == PAL ? "480x576" : "480x480");
        opt_frame_rate(NULL, frame_rates[norm]);
        opt_default("g", norm == PAL ? "15" : "18");

        opt_default("b", "2040000");
        opt_default("maxrate", "2516000");
        opt_default("minrate", "0"); //1145000;
        opt_default("bufsize", "1835008"); //224*1024*8;
        opt_default("flags", "+scan_offset");


        opt_default("ab", "224000");
        audio_sample_rate = 44100;

        opt_default("packetsize", "2324");

    } else if(!strcmp(arg, "dvd")) {

        opt_video_codec("mpeg2video");
        opt_audio_codec("ac3");
        opt_format("dvd");

        opt_frame_size(norm == PAL ? "720x576" : "720x480");
        opt_frame_rate(NULL, frame_rates[norm]);
        opt_default("g", norm == PAL ? "15" : "18");

        opt_default("b", "6000000");
        opt_default("maxrate", "9000000");
        opt_default("minrate", "0"); //1500000;
        opt_default("bufsize", "1835008"); //224*1024*8;

        opt_default("packetsize", "2048");  // from www.mpucoder.com: DVD sectors contain 2048 bytes of data, this is also the size of one pack.
        opt_default("muxrate", "10080000"); // from mplex project: data_rate = 1260000. mux_rate = data_rate * 8

        opt_default("ab", "448000");
        audio_sample_rate = 48000;

    } else if(!strncmp(arg, "dv", 2)) {

        opt_format("dv");

        opt_frame_size(norm == PAL ? "720x576" : "720x480");
        opt_frame_pix_fmt(!strncmp(arg, "dv50", 4) ? "yuv422p" :
                          (norm == PAL ? "yuv420p" : "yuv411p"));
        opt_frame_rate(NULL, frame_rates[norm]);

        audio_sample_rate = 48000;
        audio_channels = 2;

    } else {
        fprintf(stderr, "Unknown target: %s\n", arg);
        ffmpeg_exit(1);
    }
}

static void opt_vstats_file (const char *arg)
{
    av_free (vstats_filename);
    vstats_filename=av_strdup (arg);
}

static void opt_vstats (void)
{
    char filename[40];
    time_t today2 = time(NULL);
    struct tm *today = localtime(&today2);

    snprintf(filename, sizeof(filename), "vstats_%02d%02d%02d.log", today->tm_hour, today->tm_min,
             today->tm_sec);
    opt_vstats_file(filename);
}

static int opt_bsf(const char *opt, const char *arg)
{
    AVBitStreamFilterContext *bsfc= av_bitstream_filter_init(arg); //FIXME split name and args for filter at '='
    AVBitStreamFilterContext **bsfp;

    if(!bsfc){
        fprintf(stderr, "Unknown bitstream filter %s\n", arg);
        ffmpeg_exit(1);
    }

    bsfp= *opt == 'v' ? &video_bitstream_filters :
          *opt == 'a' ? &audio_bitstream_filters :
                        &subtitle_bitstream_filters;
    while(*bsfp)
        bsfp= &(*bsfp)->next;

    *bsfp= bsfc;

    return 0;
}

static int opt_preset(const char *opt, const char *arg)
{
    FILE *f=NULL;
    char filename[1000], tmp[1000], tmp2[1000], line[1000];
    char *codec_name = *opt == 'v' ? video_codec_name :
                       *opt == 'a' ? audio_codec_name :
                                     subtitle_codec_name;

    if (!(f = get_preset_file(filename, sizeof(filename), arg, *opt == 'f', codec_name))) {
        fprintf(stderr, "File for preset '%s' not found\n", arg);
        ffmpeg_exit(1);
    }

    while(!feof(f)){
        int e= fscanf(f, "%999[^\n]\n", line) - 1;
        if(line[0] == '#' && !e)
            continue;
        e|= sscanf(line, "%999[^=]=%999[^\n]\n", tmp, tmp2) - 2;
        if(e){
            fprintf(stderr, "%s: Invalid syntax: '%s'\n", filename, line);
            ffmpeg_exit(1);
        }
        if(!strcmp(tmp, "acodec")){
            opt_audio_codec(tmp2);
        }else if(!strcmp(tmp, "vcodec")){
            opt_video_codec(tmp2);
        }else if(!strcmp(tmp, "scodec")){
            opt_subtitle_codec(tmp2);
        }else if(opt_default(tmp, tmp2) < 0){
            fprintf(stderr, "%s: Invalid option or argument: '%s', parsed as '%s' = '%s'\n", filename, line, tmp, tmp2);
            ffmpeg_exit(1);
        }
    }

    fclose(f);

    return 0;
}

static void log_callback_null(void* ptr, int level, const char* fmt, va_list vl)
{
}

static void opt_passlogfile(const char *arg)
{
    pass_logfilename_prefix = arg;
    opt_default("passlogfile", arg);
}

static const OptionDef options[] = {
    /* main options */
#include "cmdutils_common_opts.h"
    { "f", HAS_ARG, {(void*)opt_format}, "force format", "fmt" },
    { "i", HAS_ARG, {(void*)opt_input_file}, "input file name", "filename" },
    { "y", OPT_BOOL, {(void*)&file_overwrite}, "overwrite output files" },
    { "map", HAS_ARG | OPT_EXPERT, {(void*)opt_map}, "set input stream mapping", "file.stream[:syncfile.syncstream]" },
    { "map_meta_data", HAS_ARG | OPT_EXPERT, {(void*)opt_map_meta_data}, "DEPRECATED set meta data information of outfile from infile",
      "outfile[,metadata]:infile[,metadata]" },
    { "map_metadata", HAS_ARG | OPT_EXPERT, {(void*)opt_map_metadata}, "set metadata information of outfile from infile",
      "outfile[,metadata]:infile[,metadata]" },
    { "map_chapters",  HAS_ARG | OPT_EXPERT, {(void*)opt_map_chapters},  "set chapters mapping", "outfile:infile" },
    { "t", OPT_FUNC2 | HAS_ARG, {(void*)opt_recording_time}, "record or transcode \"duration\" seconds of audio/video", "duration" },
    { "fs", HAS_ARG | OPT_INT64, {(void*)&limit_filesize}, "set the limit file size in bytes", "limit_size" }, //
    { "ss", OPT_FUNC2 | HAS_ARG, {(void*)opt_start_time}, "set the start time offset", "time_off" },
    { "itsoffset", OPT_FUNC2 | HAS_ARG, {(void*)opt_input_ts_offset}, "set the input ts offset", "time_off" },
    { "itsscale", HAS_ARG, {(void*)opt_input_ts_scale}, "set the input ts scale", "stream:scale" },
    { "timestamp", OPT_FUNC2 | HAS_ARG, {(void*)opt_recording_timestamp}, "set the recording timestamp ('now' to set the current time)", "time" },
    { "metadata", OPT_FUNC2 | HAS_ARG, {(void*)opt_metadata}, "add metadata", "string=string" },
    { "dframes", OPT_INT | HAS_ARG, {(void*)&max_frames[AVMEDIA_TYPE_DATA]}, "set the number of data frames to record", "number" },
    { "benchmark", OPT_BOOL | OPT_EXPERT, {(void*)&do_benchmark},
      "add timings for benchmarking" },
    { "timelimit", OPT_FUNC2 | HAS_ARG, {(void*)opt_timelimit}, "set max runtime in seconds", "limit" },
    { "dump", OPT_BOOL | OPT_EXPERT, {(void*)&do_pkt_dump},
      "dump each input packet" },
    { "hex", OPT_BOOL | OPT_EXPERT, {(void*)&do_hex_dump},
      "when dumping packets, also dump the payload" },
    { "re", OPT_BOOL | OPT_EXPERT, {(void*)&rate_emu}, "read input at native frame rate", "" },
    { "loop_input", OPT_BOOL | OPT_EXPERT, {(void*)&loop_input}, "loop (current only works with images)" },
    { "loop_output", HAS_ARG | OPT_INT | OPT_EXPERT, {(void*)&loop_output}, "number of times to loop output in formats that support looping (0 loops forever)", "" },
    { "v", HAS_ARG | OPT_FUNC2, {(void*)opt_verbose}, "set ffmpeg verbosity level", "number" },
    { "target", HAS_ARG, {(void*)opt_target}, "specify target file type (\"vcd\", \"svcd\", \"dvd\", \"dv\", \"dv50\", \"pal-vcd\", \"ntsc-svcd\", ...)", "type" },
    { "threads", OPT_FUNC2 | HAS_ARG | OPT_EXPERT, {(void*)opt_thread_count}, "thread count", "count" },
    { "vsync", HAS_ARG | OPT_INT | OPT_EXPERT, {(void*)&video_sync_method}, "video sync method", "" },
    { "async", HAS_ARG | OPT_INT | OPT_EXPERT, {(void*)&audio_sync_method}, "audio sync method", "" },
    { "adrift_threshold", HAS_ARG | OPT_FLOAT | OPT_EXPERT, {(void*)&audio_drift_threshold}, "audio drift threshold", "threshold" },
    { "vglobal", HAS_ARG | OPT_INT | OPT_EXPERT, {(void*)&video_global_header}, "video global header storage type", "" },
    { "copyts", OPT_BOOL | OPT_EXPERT, {(void*)&copy_ts}, "copy timestamps" },
    { "copytb", OPT_BOOL | OPT_EXPERT, {(void*)&copy_tb}, "copy input stream time base when stream copying" },
    { "shortest", OPT_BOOL | OPT_EXPERT, {(void*)&opt_shortest}, "finish encoding within shortest input" }, //
    { "dts_delta_threshold", HAS_ARG | OPT_FLOAT | OPT_EXPERT, {(void*)&dts_delta_threshold}, "timestamp discontinuity delta threshold", "threshold" },
    { "programid", HAS_ARG | OPT_INT | OPT_EXPERT, {(void*)&opt_programid}, "desired program number", "" },
    { "xerror", OPT_BOOL, {(void*)&exit_on_error}, "exit on error", "error" },
    { "copyinkf", OPT_BOOL | OPT_EXPERT, {(void*)&copy_initial_nonkeyframes}, "copy initial non-keyframes" },

    /* video options */
    { "b", OPT_FUNC2 | HAS_ARG | OPT_VIDEO, {(void*)opt_bitrate}, "set bitrate (in bits/s)", "bitrate" },
    { "vb", OPT_FUNC2 | HAS_ARG | OPT_VIDEO, {(void*)opt_bitrate}, "set bitrate (in bits/s)", "bitrate" },
    { "vframes", OPT_INT | HAS_ARG | OPT_VIDEO, {(void*)&max_frames[AVMEDIA_TYPE_VIDEO]}, "set the number of video frames to record", "number" },
    { "r", OPT_FUNC2 | HAS_ARG | OPT_VIDEO, {(void*)opt_frame_rate}, "set frame rate (Hz value, fraction or abbreviation)", "rate" },
    { "s", HAS_ARG | OPT_VIDEO, {(void*)opt_frame_size}, "set frame size (WxH or abbreviation)", "size" },
    { "aspect", HAS_ARG | OPT_VIDEO, {(void*)opt_frame_aspect_ratio}, "set aspect ratio (4:3, 16:9 or 1.3333, 1.7777)", "aspect" },
    { "pix_fmt", HAS_ARG | OPT_EXPERT | OPT_VIDEO, {(void*)opt_frame_pix_fmt}, "set pixel format, 'list' as argument shows all the pixel formats supported", "format" },
    { "bits_per_raw_sample", OPT_INT | HAS_ARG | OPT_VIDEO, {(void*)&frame_bits_per_raw_sample}, "set the number of bits per raw sample", "number" },
    { "croptop", OPT_FUNC2 | HAS_ARG | OPT_VIDEO, {(void*)opt_frame_crop}, "Removed, use the crop filter instead", "size" },
    { "cropbottom", OPT_FUNC2 | HAS_ARG | OPT_VIDEO, {(void*)opt_frame_crop}, "Removed, use the crop filter instead", "size" },
    { "cropleft", OPT_FUNC2 | HAS_ARG | OPT_VIDEO, {(void*)opt_frame_crop}, "Removed, use the crop filter instead", "size" },
    { "cropright", OPT_FUNC2 | HAS_ARG | OPT_VIDEO, {(void*)opt_frame_crop}, "Removed, use the crop filter instead", "size" },
    { "padtop", OPT_FUNC2 | HAS_ARG | OPT_VIDEO, {(void*)opt_pad}, "Removed, use the pad filter instead", "size" },
    { "padbottom", OPT_FUNC2 | HAS_ARG | OPT_VIDEO, {(void*)opt_pad}, "Removed, use the pad filter instead", "size" },
    { "padleft", OPT_FUNC2 | HAS_ARG | OPT_VIDEO, {(void*)opt_pad}, "Removed, use the pad filter instead", "size" },
    { "padright", OPT_FUNC2 | HAS_ARG | OPT_VIDEO, {(void*)opt_pad}, "Removed, use the pad filter instead", "size" },
    { "padcolor", OPT_FUNC2 | HAS_ARG | OPT_VIDEO, {(void*)opt_pad}, "Removed, use the pad filter instead", "color" },
    { "intra", OPT_BOOL | OPT_EXPERT | OPT_VIDEO, {(void*)&intra_only}, "use only intra frames"},
    { "vn", OPT_BOOL | OPT_VIDEO, {(void*)&video_disable}, "disable video" },
    { "vdt", OPT_INT | HAS_ARG | OPT_EXPERT | OPT_VIDEO, {(void*)&video_discard}, "discard threshold", "n" },
    { "qscale", HAS_ARG | OPT_FUNC2 | OPT_EXPERT | OPT_VIDEO, {(void*)opt_qscale}, "use fixed video quantizer scale (VBR)", "q" },
    { "rc_override", HAS_ARG | OPT_EXPERT | OPT_VIDEO, {(void*)opt_video_rc_override_string}, "rate control override for specific intervals", "override" },
    { "vcodec", HAS_ARG | OPT_VIDEO, {(void*)opt_video_codec}, "force video codec ('copy' to copy stream)", "codec" },
    { "me_threshold", HAS_ARG | OPT_FUNC2 | OPT_EXPERT | OPT_VIDEO, {(void*)opt_me_threshold}, "motion estimaton threshold",  "threshold" },
    { "sameq", OPT_BOOL | OPT_VIDEO, {(void*)&same_quality},
      "use same quantizer as source (implies VBR)" },
    { "pass", HAS_ARG | OPT_FUNC2 | OPT_VIDEO, {(void*)opt_pass}, "select the pass number (1 or 2)", "n" },
    { "passlogfile", HAS_ARG | OPT_VIDEO, {(void*)&opt_passlogfile}, "select two pass log file name prefix", "prefix" },
    { "deinterlace", OPT_BOOL | OPT_EXPERT | OPT_VIDEO, {(void*)&do_deinterlace},
      "deinterlace pictures" },
    { "psnr", OPT_BOOL | OPT_EXPERT | OPT_VIDEO, {(void*)&do_psnr}, "calculate PSNR of compressed frames" },
    { "vstats", OPT_EXPERT | OPT_VIDEO, {(void*)&opt_vstats}, "dump video coding statistics to file" },
    { "vstats_file", HAS_ARG | OPT_EXPERT | OPT_VIDEO, {(void*)opt_vstats_file}, "dump video coding statistics to file", "file" },
#if CONFIG_AVFILTER
    { "vf", OPT_STRING | HAS_ARG, {(void*)&vfilters}, "video filters", "filter list" },
#endif
    { "intra_matrix", HAS_ARG | OPT_EXPERT | OPT_VIDEO, {(void*)opt_intra_matrix}, "specify intra matrix coeffs", "matrix" },
    { "inter_matrix", HAS_ARG | OPT_EXPERT | OPT_VIDEO, {(void*)opt_inter_matrix}, "specify inter matrix coeffs", "matrix" },
    { "top", HAS_ARG | OPT_FUNC2 | OPT_EXPERT | OPT_VIDEO, {(void*)opt_top_field_first}, "top=1/bottom=0/auto=-1 field first", "" },
    { "dc", OPT_INT | HAS_ARG | OPT_EXPERT | OPT_VIDEO, {(void*)&intra_dc_precision}, "intra_dc_precision", "precision" },
    { "vtag", OPT_FUNC2 | HAS_ARG | OPT_EXPERT | OPT_VIDEO, {(void*)opt_codec_tag}, "force video tag/fourcc", "fourcc/tag" },
    { "newvideo", OPT_VIDEO | OPT_FUNC2, {(void*)opt_new_stream}, "add a new video stream to the current output stream" },
    { "vlang", HAS_ARG | OPT_STRING | OPT_VIDEO, {(void *)&video_language}, "set the ISO 639 language code (3 letters) of the current video stream" , "code" },
    { "qphist", OPT_BOOL | OPT_EXPERT | OPT_VIDEO, { (void *)&qp_hist }, "show QP histogram" },
    { "force_fps", OPT_BOOL | OPT_EXPERT | OPT_VIDEO, {(void*)&force_fps}, "force the selected framerate, disable the best supported framerate selection" },
    { "streamid", OPT_FUNC2 | HAS_ARG | OPT_EXPERT, {(void*)opt_streamid}, "set the value of an outfile streamid", "streamIndex:value" },
    { "force_key_frames", OPT_STRING | HAS_ARG | OPT_EXPERT | OPT_VIDEO, {(void *)&forced_key_frames}, "force key frames at specified timestamps", "timestamps" },

    /* audio options */
    { "ab", OPT_FUNC2 | HAS_ARG | OPT_AUDIO, {(void*)opt_bitrate}, "set bitrate (in bits/s)", "bitrate" },
    { "aframes", OPT_INT | HAS_ARG | OPT_AUDIO, {(void*)&max_frames[AVMEDIA_TYPE_AUDIO]}, "set the number of audio frames to record", "number" },
    { "aq", OPT_FLOAT | HAS_ARG | OPT_AUDIO, {(void*)&audio_qscale}, "set audio quality (codec-specific)", "quality", },
    { "ar", HAS_ARG | OPT_FUNC2 | OPT_AUDIO, {(void*)opt_audio_rate}, "set audio sampling rate (in Hz)", "rate" },
    { "ac", HAS_ARG | OPT_FUNC2 | OPT_AUDIO, {(void*)opt_audio_channels}, "set number of audio channels", "channels" },
    { "an", OPT_BOOL | OPT_AUDIO, {(void*)&audio_disable}, "disable audio" },
    { "acodec", HAS_ARG | OPT_AUDIO, {(void*)opt_audio_codec}, "force audio codec ('copy' to copy stream)", "codec" },
    { "atag", OPT_FUNC2 | HAS_ARG | OPT_EXPERT | OPT_AUDIO, {(void*)opt_codec_tag}, "force audio tag/fourcc", "fourcc/tag" },
    { "vol", OPT_INT | HAS_ARG | OPT_AUDIO, {(void*)&audio_volume}, "change audio volume (256=normal)" , "volume" }, //
    { "newaudio", OPT_AUDIO | OPT_FUNC2, {(void*)opt_new_stream}, "add a new audio stream to the current output stream" },
    { "alang", HAS_ARG | OPT_STRING | OPT_AUDIO, {(void *)&audio_language}, "set the ISO 639 language code (3 letters) of the current audio stream" , "code" },
    { "sample_fmt", HAS_ARG | OPT_EXPERT | OPT_AUDIO, {(void*)opt_audio_sample_fmt}, "set sample format, 'list' as argument shows all the sample formats supported", "format" },

    /* subtitle options */
    { "sn", OPT_BOOL | OPT_SUBTITLE, {(void*)&subtitle_disable}, "disable subtitle" },
    { "scodec", HAS_ARG | OPT_SUBTITLE, {(void*)opt_subtitle_codec}, "force subtitle codec ('copy' to copy stream)", "codec" },
    { "newsubtitle", OPT_SUBTITLE | OPT_FUNC2, {(void*)opt_new_stream}, "add a new subtitle stream to the current output stream" },
    { "slang", HAS_ARG | OPT_STRING | OPT_SUBTITLE, {(void *)&subtitle_language}, "set the ISO 639 language code (3 letters) of the current subtitle stream" , "code" },
    { "stag", OPT_FUNC2 | HAS_ARG | OPT_EXPERT | OPT_SUBTITLE, {(void*)opt_codec_tag}, "force subtitle tag/fourcc", "fourcc/tag" },

    /* grab options */
    { "vc", HAS_ARG | OPT_FUNC2 | OPT_EXPERT | OPT_VIDEO | OPT_GRAB, {(void*)opt_video_channel}, "set video grab channel (DV1394 only)", "channel" },
    { "tvstd", HAS_ARG | OPT_EXPERT | OPT_VIDEO | OPT_GRAB, {(void*)opt_video_standard}, "set television standard (NTSC, PAL (SECAM))", "standard" },
    { "isync", OPT_BOOL | OPT_EXPERT | OPT_GRAB, {(void*)&input_sync}, "sync read on input", "" },

    /* muxer options */
    { "muxdelay", OPT_FLOAT | HAS_ARG | OPT_EXPERT, {(void*)&mux_max_delay}, "set the maximum demux-decode delay", "seconds" },
    { "muxpreload", OPT_FLOAT | HAS_ARG | OPT_EXPERT, {(void*)&mux_preload}, "set the initial demux-decode delay", "seconds" },

    { "absf", OPT_FUNC2 | HAS_ARG | OPT_AUDIO | OPT_EXPERT, {(void*)opt_bsf}, "", "bitstream_filter" },
    { "vbsf", OPT_FUNC2 | HAS_ARG | OPT_VIDEO | OPT_EXPERT, {(void*)opt_bsf}, "", "bitstream_filter" },
    { "sbsf", OPT_FUNC2 | HAS_ARG | OPT_SUBTITLE | OPT_EXPERT, {(void*)opt_bsf}, "", "bitstream_filter" },

    { "apre", OPT_FUNC2 | HAS_ARG | OPT_AUDIO | OPT_EXPERT, {(void*)opt_preset}, "set the audio options to the indicated preset", "preset" },
    { "vpre", OPT_FUNC2 | HAS_ARG | OPT_VIDEO | OPT_EXPERT, {(void*)opt_preset}, "set the video options to the indicated preset", "preset" },
    { "spre", OPT_FUNC2 | HAS_ARG | OPT_SUBTITLE | OPT_EXPERT, {(void*)opt_preset}, "set the subtitle options to the indicated preset", "preset" },
    { "fpre", OPT_FUNC2 | HAS_ARG | OPT_EXPERT, {(void*)opt_preset}, "set options from indicated preset file", "filename" },

    { "default", OPT_FUNC2 | HAS_ARG | OPT_AUDIO | OPT_VIDEO | OPT_EXPERT, {(void*)opt_default}, "generic catch all option", "" },
    { NULL, },
};

int main(int argc, char **argv)
{
    int64_t ti;

    av_log_set_flags(AV_LOG_SKIP_REPEATED);

    if(argc>1 && !strcmp(argv[1], "-d")){
        run_as_daemon=1;
        verbose=-1;
        av_log_set_callback(log_callback_null);
        argc--;
        argv++;
    }

    avcodec_register_all();
#if CONFIG_AVDEVICE
    avdevice_register_all();
#endif
#if CONFIG_AVFILTER
    avfilter_register_all();
#endif
    av_register_all();

#if HAVE_ISATTY
    if(isatty(STDIN_FILENO))
        avio_set_interrupt_cb(decode_interrupt_cb);
#endif

    init_opts();

    show_banner();

    /* parse options */
    parse_options(argc, argv, options, opt_output_file);

    if(nb_output_files <= 0 && nb_input_files == 0) {
        show_usage();
        fprintf(stderr, "Use -h to get full help or, even better, run 'man ffmpeg'\n");
        ffmpeg_exit(1);
    }

    /* file converter / grab */
    if (nb_output_files <= 0) {
        fprintf(stderr, "At least one output file must be specified\n");
        ffmpeg_exit(1);
    }

    if (nb_input_files == 0) {
        fprintf(stderr, "At least one input file must be specified\n");
        ffmpeg_exit(1);
    }

    ti = getutime();
    if (transcode(output_files, nb_output_files, input_files, nb_input_files,
                  stream_maps, nb_stream_maps) < 0)
        ffmpeg_exit(1);
    ti = getutime() - ti;
    if (do_benchmark) {
        int maxrss = getmaxrss() / 1024;
        printf("bench: utime=%0.3fs maxrss=%ikB\n", ti / 1000000.0, maxrss);
    }

    return ffmpeg_exit(0);
}<|MERGE_RESOLUTION|>--- conflicted
+++ resolved
@@ -1345,11 +1345,7 @@
         avg_bitrate = (double)(video_size * 8) / ti1 / 1000.0;
         fprintf(vstats_file, "s_size= %8.0fkB time= %0.3f br= %7.1fkbits/s avg_br= %7.1fkbits/s ",
             (double)video_size / 1024, ti1, bitrate, avg_bitrate);
-<<<<<<< HEAD
-        fprintf(vstats_file,"type= %c\n", av_get_picture_type_char(enc->coded_frame->pict_type));
-=======
         fprintf(vstats_file, "type= %c\n", av_get_picture_type_char(enc->coded_frame->pict_type));
->>>>>>> 4773d904
     }
 }
 
