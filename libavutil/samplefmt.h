/*
 * This file is part of FFmpeg.
 *
 * FFmpeg is free software; you can redistribute it and/or
 * modify it under the terms of the GNU Lesser General Public
 * License as published by the Free Software Foundation; either
 * version 2.1 of the License, or (at your option) any later version.
 *
 * FFmpeg is distributed in the hope that it will be useful,
 * but WITHOUT ANY WARRANTY; without even the implied warranty of
 * MERCHANTABILITY or FITNESS FOR A PARTICULAR PURPOSE.  See the GNU
 * Lesser General Public License for more details.
 *
 * You should have received a copy of the GNU Lesser General Public
 * License along with FFmpeg; if not, write to the Free Software
 * Foundation, Inc., 51 Franklin Street, Fifth Floor, Boston, MA 02110-1301 USA
 */

#ifndef AVUTIL_SAMPLEFMT_H
#define AVUTIL_SAMPLEFMT_H

#include "avutil.h"

/**
 * all in native-endian format
 */
enum AVSampleFormat {
    AV_SAMPLE_FMT_NONE = -1,
    AV_SAMPLE_FMT_U8,          ///< unsigned 8 bits
    AV_SAMPLE_FMT_S16,         ///< signed 16 bits
    AV_SAMPLE_FMT_S32,         ///< signed 32 bits
    AV_SAMPLE_FMT_FLT,         ///< float
    AV_SAMPLE_FMT_DBL,         ///< double

    AV_SAMPLE_FMT_U8P,         ///< unsigned 8 bits, planar
    AV_SAMPLE_FMT_S16P,        ///< signed 16 bits, planar
    AV_SAMPLE_FMT_S32P,        ///< signed 32 bits, planar
    AV_SAMPLE_FMT_FLTP,        ///< float, planar
    AV_SAMPLE_FMT_DBLP,        ///< double, planar

    AV_SAMPLE_FMT_NB           ///< Number of sample formats. DO NOT USE if linking dynamically
};

/**
 * Return the name of sample_fmt, or NULL if sample_fmt is not
 * recognized.
 */
const char *av_get_sample_fmt_name(enum AVSampleFormat sample_fmt);

/**
 * Return a sample format corresponding to name, or AV_SAMPLE_FMT_NONE
 * on error.
 */
enum AVSampleFormat av_get_sample_fmt(const char *name);

/**
 * Generate a string corresponding to the sample format with
 * sample_fmt, or a header if sample_fmt is negative.
 *
 * @param buf the buffer where to write the string
 * @param buf_size the size of buf
 * @param sample_fmt the number of the sample format to print the
 * corresponding info string, or a negative value to print the
 * corresponding header.
 * @return the pointer to the filled buffer or NULL if sample_fmt is
 * unknown or in case of other errors
 */
char *av_get_sample_fmt_string(char *buf, int buf_size, enum AVSampleFormat sample_fmt);

#if FF_API_GET_BITS_PER_SAMPLE_FMT
/**
 * @deprecated Use av_get_bytes_per_sample() instead.
 */
attribute_deprecated
int av_get_bits_per_sample_fmt(enum AVSampleFormat sample_fmt);
#endif

/**
 * Return number of bytes per sample.
 *
 * @param sample_fmt the sample format
 * @return number of bytes per sample or zero if unknown for the given
 * sample format
 */
int av_get_bytes_per_sample(enum AVSampleFormat sample_fmt);

/**
<<<<<<< HEAD
 * Fill channel data pointers and linesizes for samples with sample
 * format sample_fmt.
 *
 * The pointers array is filled with the pointers to the samples data:
 * for planar, set the start point of each plane's data within the buffer,
 * for packed, set the start point of the entire buffer only.
 *
 * The linesize array is filled with the aligned size of each samples
 * plane, that is linesize[i] will contain the linesize of the plane i,
 * and will be zero for all the unused planes. All linesize values are
 * equal.
 *
 * @param pointers array to be filled with the pointer for each plane, may be NULL
 * @param linesizes array to be filled with the linesize, may be NULL
 * @param buf the pointer to a buffer containing the samples
 * @param nb_samples the number of samples in a single channel
 * @param planar 1 if the samples layout is planar, 0 if it is packed
 * @param nb_channels the number of channels
 * @return the total size of the buffer, a negative
 * error code in case of failure
 */
int av_samples_fill_arrays(uint8_t *pointers[8], int linesizes[8],
                           uint8_t *buf, int nb_channels, int nb_samples,
                           enum AVSampleFormat sample_fmt, int planar, int align);

/**
 * Allocate a samples buffer for nb_samples samples, and
 * fill pointers and linesizes accordingly.
 * The allocated samples buffer has to be freed by using
 * av_freep(&pointers[0]).
 *
 * @param nb_channels number of audio channels
 * @param nb_samples number of samples per channel
 * @param planar 1 if the samples layout is planar, 0 if packed,
 * @param align the value to use for buffer size alignment
 * @return the size in bytes required for the samples buffer, a negative
 * error code in case of failure
 * @see av_samples_fill_arrays()
 */
int av_samples_alloc(uint8_t *pointers[8], int linesizes[8],
                     int nb_channels, int nb_samples,
                     enum AVSampleFormat sample_fmt, int planar,
                     int align);

#endif /* AVCORE_SAMPLEFMT_H */
=======
 * Check if the sample format is planar.
 *
 * @param sample_fmt the sample format to inspect
 * @return 1 if the sample format is planar, 0 if it is interleaved
 */
int av_sample_fmt_is_planar(enum AVSampleFormat sample_fmt);

/**
 * Get the required buffer size for the given audio parameters.
 *
 * @param[out] linesize calculated linesize, may be NULL
 * @param nb_channels   the number of channels
 * @param nb_samples    the number of samples in a single channel
 * @param sample_fmt    the sample format
 * @return              required buffer size, or negative error code on failure
 */
int av_samples_get_buffer_size(int *linesize, int nb_channels, int nb_samples,
                               enum AVSampleFormat sample_fmt, int align);

/**
 * Fill channel data pointers and linesize for samples with sample
 * format sample_fmt.
 *
 * The pointers array is filled with the pointers to the samples data:
 * for planar, set the start point of each channel's data within the buffer,
 * for packed, set the start point of the entire buffer only.
 *
 * The linesize array is filled with the aligned size of each channel's data
 * buffer for planar layout, or the aligned size of the buffer for all channels
 * for packed layout.
 *
 * @param[out] audio_data  array to be filled with the pointer for each channel
 * @param[out] linesize    calculated linesize
 * @param buf              the pointer to a buffer containing the samples
 * @param nb_channels      the number of channels
 * @param nb_samples       the number of samples in a single channel
 * @param sample_fmt       the sample format
 * @param align            buffer size alignment (1 = no alignment required)
 * @return                 0 on success or a negative error code on failure
 */
int av_samples_fill_arrays(uint8_t **audio_data, int *linesize, uint8_t *buf,
                           int nb_channels, int nb_samples,
                           enum AVSampleFormat sample_fmt, int align);

/**
 * Allocate a samples buffer for nb_samples samples, and fill data pointers and
 * linesize accordingly.
 * The allocated samples buffer can be freed by using av_freep(&audio_data[0])
 *
 * @param[out] audio_data  array to be filled with the pointer for each channel
 * @param[out] linesize    aligned size for audio buffer(s)
 * @param nb_channels      number of audio channels
 * @param nb_samples       number of samples per channel
 * @param align            buffer size alignment (1 = no alignment required)
 * @return                 0 on success or a negative error code on failure
 * @see av_samples_fill_arrays()
 */
int av_samples_alloc(uint8_t **audio_data, int *linesize, int nb_channels,
                     int nb_samples, enum AVSampleFormat sample_fmt, int align);

#endif /* AVUTIL_SAMPLEFMT_H */
>>>>>>> bbb46f3e
<|MERGE_RESOLUTION|>--- conflicted
+++ resolved
@@ -85,53 +85,6 @@
 int av_get_bytes_per_sample(enum AVSampleFormat sample_fmt);
 
 /**
-<<<<<<< HEAD
- * Fill channel data pointers and linesizes for samples with sample
- * format sample_fmt.
- *
- * The pointers array is filled with the pointers to the samples data:
- * for planar, set the start point of each plane's data within the buffer,
- * for packed, set the start point of the entire buffer only.
- *
- * The linesize array is filled with the aligned size of each samples
- * plane, that is linesize[i] will contain the linesize of the plane i,
- * and will be zero for all the unused planes. All linesize values are
- * equal.
- *
- * @param pointers array to be filled with the pointer for each plane, may be NULL
- * @param linesizes array to be filled with the linesize, may be NULL
- * @param buf the pointer to a buffer containing the samples
- * @param nb_samples the number of samples in a single channel
- * @param planar 1 if the samples layout is planar, 0 if it is packed
- * @param nb_channels the number of channels
- * @return the total size of the buffer, a negative
- * error code in case of failure
- */
-int av_samples_fill_arrays(uint8_t *pointers[8], int linesizes[8],
-                           uint8_t *buf, int nb_channels, int nb_samples,
-                           enum AVSampleFormat sample_fmt, int planar, int align);
-
-/**
- * Allocate a samples buffer for nb_samples samples, and
- * fill pointers and linesizes accordingly.
- * The allocated samples buffer has to be freed by using
- * av_freep(&pointers[0]).
- *
- * @param nb_channels number of audio channels
- * @param nb_samples number of samples per channel
- * @param planar 1 if the samples layout is planar, 0 if packed,
- * @param align the value to use for buffer size alignment
- * @return the size in bytes required for the samples buffer, a negative
- * error code in case of failure
- * @see av_samples_fill_arrays()
- */
-int av_samples_alloc(uint8_t *pointers[8], int linesizes[8],
-                     int nb_channels, int nb_samples,
-                     enum AVSampleFormat sample_fmt, int planar,
-                     int align);
-
-#endif /* AVCORE_SAMPLEFMT_H */
-=======
  * Check if the sample format is planar.
  *
  * @param sample_fmt the sample format to inspect
@@ -192,5 +145,4 @@
 int av_samples_alloc(uint8_t **audio_data, int *linesize, int nb_channels,
                      int nb_samples, enum AVSampleFormat sample_fmt, int align);
 
-#endif /* AVUTIL_SAMPLEFMT_H */
->>>>>>> bbb46f3e
+#endif /* AVUTIL_SAMPLEFMT_H */